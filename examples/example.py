# Note: this is an example sequence of commands to run in ipython
# The matplotlib windows may not open/close properly if you run this directly as a script

# Note: must import ehtim outside the ehtim directory
# either in parent eht-imaging directory or after installing with setuptools
from __future__ import division
from __future__ import print_function

import numpy as np
import ehtim as eh
from   ehtim.calibrating import self_cal as sc
from   ehtim.plotting import self_cal as sc

# Load the image and the array
im = eh.image.load_txt('models/avery_sgra_eofn.txt')
eht = eh.array.load_txt('arrays/EHT2017.txt')

# Look at the image
im.display()

# Observe the image
# tint_sec is the integration time in seconds, and tadv_sec is the advance time between scans
# tstart_hr is the GMST time of the start of the observation and tstop_hr is the GMST time of the end
# bw_hz is the  bandwidth in Hz
# sgrscat=True blurs the visibilities with the Sgr A* scattering kernel for the appropriate image frequency
# ampcal and phasecal determine if gain variations and phase errors are included
tint_sec = 60
tadv_sec = 600
tstart_hr = 0
tstop_hr = 24
bw_hz = 4e9
obs = im.observe(eht, tint_sec, tadv_sec, tstart_hr, tstop_hr, bw_hz,
                 sgrscat=False, ampcal=True, phasecal=False)

# You can deblur the visibilities by dividing by the scattering kernel if necessary
#obs = obs.deblur()

# These are some simple plots you can check
obs.plotall('u','v', conj=True) # uv coverage
obs.plotall('uvdist','amp') # amplitude with baseline distance'
obs.plot_bl('SMA','ALMA','phase') # visibility phase on a baseline over time
obs.plot_cphase('SMA', 'SMT', 'ALMA') # closure phase 1-2-3 on a over time
obs.plot_cphase('SMA', 'SMT', 'ALMA') # closure phase 1-2-3 on a over time

# You can check out the dirty image, dirty beam, and clean beam
npix = 64
fov = 1.5*im.xdim * im.psize # slightly enlarge the field of view
dim = obs.dirtyimage(npix, fov)
dbeam = obs.dirtybeam(npix, fov)
cbeam = obs.cleanbeam(npix,fov)
dim.display()
dbeam.display()
cbeam.display()

# Resolution
beamparams = obs.fit_beam() # fitted beam parameters (fwhm_maj, fwhm_min, theta) in radians
res = obs.res() # nominal array resolution, 1/longest baseline
print("Clean beam parameters: " , beamparams)
print("Nominal Resolution: " ,res)

# Export the visibility data to uvfits/text
obs.save_txt('obs.txt') # exports a text file with the visibilities
obs.save_uvfits('obs.uvp') # exports a UVFITS file modeled on template.UVP

# Generate an image prior
npix = 100
fov = 1*im.fovx()
zbl = im.total_flux() # total flux
prior_fwhm = 200*eh.RADPERUAS # Gaussian size in microarcssec
emptyprior = eh.image.make_square(obs, npix, fov)
flatprior = emptyprior.add_flat(zbl)
gaussprior = emptyprior.add_gauss(zbl, (prior_fwhm, prior_fwhm, 0, 0, 0))

# Image total flux with amplitudes and closure phases
flux = zbl
<<<<<<< HEAD
out  = eh.imager_func(obs, gaussprior, gaussprior, flux,
                 d1='bs', s1='simple',
                 alpha_s1=1, alpha_d1=100,
                 alpha_flux=100, alpha_cm=50,
                 maxit=100)

=======
out  = eh.imager_func(obs, gaussprior, gaussprior, flux, 
                      d1='bs', s1='simple', 
                      alpha_s1=1, alpha_d1=100, 
                      alpha_flux=100, alpha_cm=50,
                      maxit=100)
 
>>>>>>> 63f90a1f
# Blur the image with a circular beam and image again to help convergance
out = out.blur_circ(res)
out = eh.imager_func(obs, out, out, flux,
                d1='bs', s1='tv',
                alpha_s1=1, alpha_d1=50,
                alpha_flux=100, alpha_cm=50,
                maxit=100)

out = out.blur_circ(res/2.0)
out = eh.imager_func(obs, out, out, flux,
                d1='bs', s1='tv',
                alpha_s1=1, alpha_d1=10,
                alpha_flux=100, alpha_cm=50,
                maxit=100)

# Self - calibrate and image with vis amplitudes
obs_sc = sc.self_cal(obs, out)

out_sc = out.blur_circ(res)
out_sc = eh.imager_func(obs_sc, out_sc, out_sc, flux,
                   d1='vis', s1='simple',
                   alpha_s1=1, alpha_d1=100,
                   alpha_flux=100, alpha_cm=50,
                   maxit=50)


# Compare the visibility amplitudes to the data
out = out_sc
eh.comp_plots.plotall_obs_im_compare(obs, out,'uvdist','amp', clist=['b','m'],conj=True)

# Blur the final image with 1/2 the clean beam
outblur = out.blur_gauss(beamparams, 0.5)
out.display()

# Save the images
outname = "test"
out.save_txt(outname + '.txt')
out.save_fits(outname + '.fits')
outblur.save_txt(outname + '_blur.txt')
outblur.save_fits(outname + '_blur.fits')

<|MERGE_RESOLUTION|>--- conflicted
+++ resolved
@@ -73,21 +73,12 @@
 
 # Image total flux with amplitudes and closure phases
 flux = zbl
-<<<<<<< HEAD
 out  = eh.imager_func(obs, gaussprior, gaussprior, flux,
-                 d1='bs', s1='simple',
-                 alpha_s1=1, alpha_d1=100,
-                 alpha_flux=100, alpha_cm=50,
-                 maxit=100)
-
-=======
-out  = eh.imager_func(obs, gaussprior, gaussprior, flux, 
-                      d1='bs', s1='simple', 
-                      alpha_s1=1, alpha_d1=100, 
+                      d1='bs', s1='simple',
+                      alpha_s1=1, alpha_d1=100,
                       alpha_flux=100, alpha_cm=50,
                       maxit=100)
- 
->>>>>>> 63f90a1f
+
 # Blur the image with a circular beam and image again to help convergance
 out = out.blur_circ(res)
 out = eh.imager_func(obs, out, out, flux,
