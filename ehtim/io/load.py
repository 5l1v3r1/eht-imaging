# load.py
# functions to load observation & image data from files
#
#    Copyright (C) 2018 Andrew Chael
#
#    This program is free software: you can redistribute it and/or modify
#    it under the terms of the GNU General Public License as published by
#    the Free Software Foundation, either version 3 of the License, or
#    (at your option) any later version.
#
#    This program is distributed in the hope that it will be useful,
#    but WITHOUT ANY WARRANTY; without even the implied warranty of
#    MERCHANTABILITY or FITNESS FOR A PARTICULAR PURPOSE.  See the
#    GNU General Public License for more details.
#
#    You should have received a copy of the GNU General Public License
#    along with this program.  If not, see <http://www.gnu.org/licenses/>.

from __future__ import division
from __future__ import print_function
from builtins import str
from builtins import range

import numpy as np
import string
import astropy.io.fits as fits
import astropy.time
import datetime
import os
import copy
import sys
import time as ttime
import h5py

import ehtim.obsdata
import ehtim.image
import ehtim.array
import ehtim.movie
import ehtim.vex
import ehtim.observing

import ehtim.io.oifits
from astropy.time import Time
from ehtim.const_def import *
from ehtim.observing.obs_helpers import *

import warnings
warnings.filterwarnings("ignore", message="Mean of empty slice")

##################################################################################################
# Vex IO
##################################################################################################
def load_vex(fname):
    """Read in .vex files. and function to observe them
       Assumes there is only 1 MODE in vex file
       Hotaka Shiokawa - 2017
    """
    print ("Loading vexfile: ", fname)
    return ehtim.vex.Vex(fname)


##################################################################################################
# Image IO
##################################################################################################
def load_im_txt(filename, pulse=PULSE_DEFAULT, polrep='stokes', pol_prim='I', zero_pol=True):
    """Read in an image from a text file.

       Args:
            filename (str): path to input text file
            pulse (function): The function convolved with the pixel values for continuous image.
            polrep (str): polarization representation, either 'stokes' or 'circ'
            pol_prim (str): The default image: I,Q,U or V for Stokes, RR,LL,LR,RL for Circular              
            zero_pol (bool): If True, loads any missing polarizations as zeros

       Returns:
            (Image): loaded image object
    """

    print ("Loading text image: ", filename)

    # Read the header
    file = open(filename)
    src = ' '.join(file.readline().split()[2:])
    ra = file.readline().split()
    ra = float(ra[2]) + float(ra[4])/60.0 + float(ra[6])/3600.0
    dec = file.readline().split()
    dec = np.sign(float(dec[2])) *(abs(float(dec[2])) + float(dec[4])/60.0 + float(dec[6])/3600.0)
    mjd_float = float(file.readline().split()[2])
    mjd = int(mjd_float)
    time = (mjd_float - mjd) * 24
    rf = float(file.readline().split()[2]) * 1e9
    xdim = file.readline().split()
    xdim_p = int(xdim[2])
    psize_x = float(xdim[4])*RADPERAS/xdim_p
    ydim = file.readline().split()
    ydim_p = int(ydim[2])
    psize_y = float(ydim[4])*RADPERAS/ydim_p
    file.close()

    if psize_x != psize_y:
        raise Exception("Pixel dimensions in x and y are inconsistent!")

    # Load the data, convert to list format, make object
    datatable = np.loadtxt(filename, dtype=float)
    image = datatable[:,2].reshape(ydim_p, xdim_p)
    outim = ehtim.image.Image(image, psize_x, ra, dec, rf=rf, source=src, mjd=mjd, time=time, pulse=pulse,
                              polrep='stokes',pol_prim='I')

    # Look for Stokes Q and U
    qimage = uimage = vimage = np.zeros(image.shape)
    if datatable.shape[1] == 6:
        qimage = datatable[:,3].reshape(ydim_p, xdim_p)
        uimage = datatable[:,4].reshape(ydim_p, xdim_p)
        vimage = datatable[:,5].reshape(ydim_p, xdim_p)
    elif datatable.shape[1] == 5:
        qimage = datatable[:,3].reshape(ydim_p, xdim_p)
        uimage = datatable[:,4].reshape(ydim_p, xdim_p)

    if np.any((qimage != 0) + (uimage != 0)) and np.any((vimage != 0)):
        #print('Loaded Stokes I, Q, U, and V Images')
        outim.add_qu(qimage, uimage)
        outim.add_v(vimage)
    elif np.any((vimage != 0)):
        #print('Loaded Stokes I and V Images')
        outim.add_v(vimage)
        if zero_pol: 
            outim.add_qu(0*vimage, 0*vimage)
    elif np.any((qimage != 0) + (uimage != 0)):
        #print('Loaded Stokes I, Q, and U Images')
        outim.add_qu(qimage, uimage)
        if zero_pol: 
            outim.add_v(0*qimage)
    else:
        if zero_pol: 
            outim.add_qu(0*image, 0*image)
            outim.add_v(0*image)
        #print('Loaded Stokes I Image Only')

    # Transform to desired pol rep
    if not (polrep=='stokes' and pol_prim=='I'):
        outim = outim.switch_polrep(polrep_out=polrep, pol_prim_out=pol_prim)

    return outim

def load_im_fits(filename, aipscc=False, pulse=PULSE_DEFAULT, 
                 punit="deg", polrep='stokes', pol_prim=None, zero_pol=True):
    """Read in an image from a FITS file.

       Args:
           fname (str): path to input fits file
           aipscc (bool): if True, then AIPS CC table will be loaded 
           pulse (function): The function convolved with the pixel values for continuous image.
           polrep (str): polarization representation, either 'stokes' or 'circ'          
           pol_prim (str): The default image: I,Q,U or V for Stokes, RR,LL,LR,RL for Circular              
           zero_pol (bool): If True, loads any missing polarizations as zeros

       Returns:
           (Image): loaded image object
    """

    print ("Loading fits image: ", filename)

    # Radian or Degree?
    if punit=="deg":
        pscl = DEGREE
    elif punit=="rad":
        pscl = 1.0
    elif punit=="uas":
        pscl = RADPERUAS
    elif punit=="mas":
        pscl = RADPERUAS * 1000.0

    # Open the FITS file
    hdulist = fits.open(filename)

    # Assume stokes I is the primary hdu
    header = hdulist[0].header

    # Read some header values
    xdim_p = header['NAXIS1']
    psize_x = np.abs(header['CDELT1']) * pscl
    ydim_p = header['NAXIS2']
    psize_y = np.abs(header['CDELT2']) * pscl

    if 'OBSRA' in list(header.keys()): ra = header['OBSRA']*12/180.
    elif 'CRVAL1' in list(header.keys()): ra = header['CRVAL1']*12/180.
    else: ra = 0.

    if 'OBSDEC' in list(header.keys()):  dec = header['OBSDEC']
    elif 'CRVAL2' in list(header.keys()):  dec = header['CRVAL2']
    else: dec = 0.

    if 'FREQ' in list(header.keys()): rf = header['FREQ']
    elif 'CRVAL3' in list(header.keys()): rf = header['CRVAL3']
    else: rf = 0.

    if 'MJD' in list(header.keys()): mjd_float = header['MJD']
    else: mjd_float = 0.
    mjd = int(mjd_float)
    time = (mjd_float - mjd) * 24

    if 'OBJECT' in list(header.keys()): src = header['OBJECT']
    else: src = ''

    # Get the image and create the object
    data = hdulist[0].data

    # Check for multiple stokes in top hdu
    stokes_in_hdu0 = False
    if len(data.shape) == 4:
        print("reading stokes images from top HDU -- assuming IQUV")
        stokesdata = data
        data = stokesdata[0,0]
        stokes_in_hdu0 = True

    data = data.reshape((data.shape[-2],data.shape[-1]))

    # Update the image using the AIPS CC table
    if aipscc:
        # Get AIPS CC Table
        try:
            aipscctab = hdulist["AIPS CC"]
        except:
            raise ValueError("Input FITS file does not have an AIPS CC table.")

        print("loading the AIPS CC table.")
        print("force the pulse function to be the delta function.")
        pulse = ehtim.observing.pulses.deltaPulse2D

        # get the source brightness brightness ifromation
        flux = aipscctab.data["FLUX"]
        deltax = aipscctab.data["DELTAX"]
        deltay = aipscctab.data["DELTAY"]
        checkmtype = np.abs(np.unique(aipscctab.data["TYPE OBJ"]))<1.0
        if False in checkmtype.tolist():
            errmsg = "The primary AIPS CC table in the input FITS file has non point-source"
            errmsg+= " CC components, which are not currently supported."
            raise ValueError(errmsg)

        # the map_coordinates delta x / delta y of each CC component are
        # relative to the reference pixel which is defined by CRPIX1 and CRPIX2.
        try:
            Nxref = header.get("CRPIX1")
        except:
            Nxref = header.get("NAXIS1")//2 + 1
        try:
            Nyref = header.get("CRPIX2")
        except:
            Nyref = header.get("NAXIS2")//2 + 1

        # compute the corresponding index of pixel for each deltax / deltay
        ix = np.int64(np.round(deltax/header.get("CDELT1") + Nxref - 1))
        iy = np.int64(np.round(deltay/header.get("CDELT2") + Nyref - 1))

        # reset the image and input flux infromation
        data[:,:]=0.
        Noutcomp = 0
        for i in range(len(flux)):
            try:
                data[iy[i],ix[i]] += flux[i]
            except:
                Noutcomp += 1
        print("%d CC components are loaded."%(len(flux)))
        if Noutcomp > 0:
            print("%d CC components are outside of the FoV and ignored."%(Noutcomp))

    # flip y-axis!
    image = data[::-1,:]

    # normalize the flux
    normalizer = 1.0;
    if 'BUNIT' in list(header.keys()):
        if header['BUNIT'].lower() == 'JY/BEAM'.lower():
<<<<<<< HEAD
            try:
                print("converting Jy/Beam --> Jy/pixel")
                beamarea = (2.0*np.pi*header['BMAJ']*header['BMIN']/(8.0*np.log(2)))
                normalizer = (header['CDELT2'])**2/beamarea
            except:
                print("Could not find beam parameters!")
=======
            print("converting Jy/Beam --> Jy/pixel")
            if 'BMAJ' in list(header.keys()):
                bmaj = header['BMAJ']
                bmin = header['BMIN']
            elif 'HISTORY' in list(header.keys()): # Alternate option, to read AIPS fits images
                print("No beam info in header; reading from AIPS HISTORY instead...")
                for line in header['HISTORY']:
                    if 'BMAJ' in line:
                        bmaj = float(line.split()[3]) 
                        bmin = float(line.split()[5]) 
            else:
                print("No beam info found! Assuming nominal values for conversion.")
                bmaj = bmin = 1.0                

            beamarea = (2.0*np.pi*bmaj*bmin/(8.0*np.log(2)))
            normalizer = (header['CDELT2'])**2/beamarea
>>>>>>> 9c9eee66
    if aipscc:
        print("the computed normalizer will not be applied since loading the AIPS CC table")
    else:
        image *= normalizer

    # make image object in Stokes I
    outim = ehtim.image.Image(image, psize_x, ra, dec, rf=rf, source=src, mjd=mjd, time=time, pulse=pulse,
                              polrep='stokes',pol_prim='I')

    # Look for Stokes Q and U and V
    qimage = uimage = vimage = np.array([])

    if stokes_in_hdu0: #stokes in top HDU
            try:
                qdata = stokesdata[1,0].reshape((data.shape[-2],data.shape[-1]))
                qimage = normalizer*qdata[::-1,:] # flip y-axis!
            except IndexError: pass
            try:
                udata = stokesdata[2,0].reshape((data.shape[-2],data.shape[-1]))
                uimage = normalizer*udata[::-1,:] # flip y-axis!
            except IndexError: pass
            try:
                vdata = stokesdata[3,0].reshape((data.shape[-2],data.shape[-1]))
                vimage = normalizer*vdata[::-1,:] # flip y-axis!
            except IndexError: pass

    else: #stokes in different HDUS
        for hdu in hdulist[1:]:
            header = hdu.header
            data = hdu.data
            try: data = data.reshape((data.shape[-2],data.shape[-1]))
            except IndexError: continue

            if 'STOKES' in list(header.keys()) and header['STOKES'] == 'Q':
                qimage = normalizer*data[::-1,:] # flip y-axis!
            if 'STOKES' in list(header.keys()) and header['STOKES'] == 'U':
                uimage = normalizer*data[::-1,:] # flip y-axis!
            if 'STOKES' in list(header.keys()) and header['STOKES'] == 'V':
                vimage = normalizer*data[::-1,:] # flip y-axis!

    if qimage.shape == uimage.shape == vimage.shape == image.shape:
        #print('Loaded Stokes I, Q, U, and V Images')
        outim.add_qu(qimage, uimage)
        outim.add_v(vimage)
    elif vimage.shape == image.shape:
        #print('Loaded Stokes I and V Images')
        outim.add_v(vimage)
        if zero_pol: 
            outim.add_qu(0*vimage, 0*vimage)
    elif qimage.shape == uimage.shape == image.shape:
        #print('Loaded Stokes I, Q, and U Images')
        outim.add_qu(qimage, uimage)
        if zero_pol: 
            outim.add_v(0*qimage)
    else:
        if zero_pol: 
            outim.add_qu(0*image, 0*image)
            outim.add_v(0*image)
        #print('Loaded Stokes I Image Only')

    # Transform to desired pol rep
    if not (polrep=='stokes' and pol_prim=='I'):
        outim = outim.switch_polrep(polrep_out=polrep, pol_prim_out=pol_prim)

    return outim

##################################################################################################
# Movie IO
##################################################################################################

def load_movie_hdf5(file_name, framedur_sec=-1, psize=-1, 
                    ra=17.761122472222223, dec=-28.992189444444445, rf=230e9, source='SgrA',
                    pulse=PULSE_DEFAULT, polrep='stokes', pol_prim=None,  zero_pol=True):


    """Read in a movie from an hdf5 file and create a Movie object.

       Args:
           file_name (str): The name of the hdf5 file.
           framedur_sec (float): The frame duration in seconds (default=-1, corresponding to framedur tahen from file header)
           psize (float): Pixel size in radian, (default=-1, corresponding to framedur taken from file header)
           ra (float): The movie right ascension
           dec (float): The movie declination
           rf (float): The movie frequency
           pulse (function): The function convolved with the pixel values for continuous image
           polrep (str): polarization representation, either 'stokes' or 'circ'
           pol_prim (str): The default image: I,Q,U or V for Stokes, RR,LL,LR,RL for Circular              
           zero_pol (bool): If True, loads any missing polarizations as zeros

       Returns:
           Movie: a Movie object
    """

    # Currently only supports one polarization!

    file    = h5py.File(file_name, 'r')
    name    = list(file.keys())[0]
    d       = file[str(name)]
    frames  = d[:]
    file.close()
    movie =  Movie(frames, 
                   framedur_sec, psize, ra, dec, rf=rf, 
                   polrep=polrep, pol_prim=pol_prim, start_hr=0,
                   source=source, mjd=MJD_DEFAULT, pulse=pulse)

    if zero_pol: 
        for pol in list(movie._movdict.keys()):
            if pol==movie.pol_prim: continue
            polframes = np.zeros(frames.shape)
            newmov.add_pol_movie(polframes, pol)

    return movie

def load_movie_txt(basename, nframes, framedur=-1, pulse=PULSE_DEFAULT, polrep='stokes', pol_prim=None,  zero_pol=True):
    """Read in a movie from text files and create a Movie object.

       Args:
           basename (str): The base name of individual movie frames. Files should have names basename + 00001, etc.
           nframes (int): The total number of frames
           framedur (float): The frame duration in seconds (default = -1, corresponding to framedur taken from file headers)
           pulse (function): The function convolved with the pixel values for continuous image
           polrep (str): polarization representation, either 'stokes' or 'circ'
           pol_prim (str): The default image: I,Q,U or V for Stokes, RR,LL,LR,RL for Circular              
           zero_pol (bool): If True, loads any missing polarizations as zeros

       Returns:
           Movie: a Movie object
    """

    imlist = []

    for i in range(nframes):
        filename = basename + "%05d" % i

        sys.stdout.write('\rReading Movie Image %i/%i...' % (i,nframes))
        sys.stdout.flush()

        im = load_im_txt(filename, pulse=pulse, polrep=polrep, pol_prim=pol_prim, zero_pol=zero_pol)
        imlist.append(im)

        hour = im.time
        if i == 0:
            hour0 = im.time
        else:
            pass

    if framedur == -1:
        framedur = ((hour - hour0)/float(nframes))*3600.0

    out_mov = ehtim.movie.merge_im_list(imlist, framedur=framedur)

    return out_mov

def load_movie_fits(basename, nframes, framedur=-1, pulse=PULSE_DEFAULT, polrep='stokes', pol_prim=None,  zero_pol=True):
    """Read in a movie from fits files and create a Movie object.

       Args:
           basename (str): The base name of individual movie frames. Files should have names basename + 00001, etc.
           nframes (int): The total number of frames
           framedur (float): The frame duration in seconds (default = -1, corresponding to framedur taken from file headers)
           pulse (function): The function convolved with the pixel values for continuous image
           polrep (str): polarization representation, either 'stokes' or 'circ'
           pol_prim (str): The default image: I,Q,U or V for Stokes, RR,LL,LR,RL for Circular              
           zero_pol (bool): If True, loads any missing polarizations as zeros

       Returns:
           Movie: a Movie object
    """

    imlist = []

    for i in range(nframes):
        filename = basename + "%05d" % i

        sys.stdout.write('\rReading Movie Image %i/%i...' % (i,nframes))
        sys.stdout.flush()

        im = load_im_fits(filename, pulse=pulse, polrep=polrep, pol_prim=pol_prim, zero_pol=zero_pol)
        imlist.append(im)

        hour = im.time
        if i == 0:
            hour0 = im.time
        else:
            pass

    if framedur == -1:
        framedur = ((hour - hour0)/float(nframes))*3600.0

    out_mov = ehtim.movie.merge_im_list(imlist, framedur=framedur)

    return out_mov


##################################################################################################
# Array IO
##################################################################################################
def load_array_txt(filename, ephemdir='ephemeris'):
    """Read an array from a text file and return an Array object
       Sites with x=y=z=0 are spacecraft - 2TLE ephemeris loaded from ephemdir
    """

    tdata = np.loadtxt(filename,dtype=bytes,comments='#').astype(str)
    path = os.path.dirname(filename)

    tdataout = []
    if (tdata.shape[1] != 5 and tdata.shape[1] != 13):
        raise Exception("Array file should have format: "+
                        "(name, x, y, z, SEFDR, SEFDL "+
                        "FR_PAR_ANGLE FR_ELEV_ANGLE FR_OFFSET" +
                        "DR_RE   DR_IM   DL_RE    DL_IM )")

    elif tdata.shape[1] == 5:
    	tdataout = [np.array((x[0],float(x[1]),float(x[2]),float(x[3]),float(x[4]),float(x[4]),
                              0.0, 0.0,
                              0.0, 0.0, 0.0),
                             dtype=DTARR) for x in tdata]
    elif tdata.shape[1] == 13:
    	tdataout = [np.array((x[0],float(x[1]),float(x[2]),float(x[3]),float(x[4]),float(x[5]),
                              float(x[9])+1j*float(x[10]), float(x[11])+1j*float(x[12]),
                              float(x[6]), float(x[7]), float(x[8])),
                             dtype=DTARR) for x in tdata]

    tdataout = np.array(tdataout)
    edata = {}
    for line in tdataout:
        if np.all(np.array([line['x'],line['y'],line['z']]) == (0.,0.,0.)):
            sitename = str(line['site'])
            ephempath = path  + '/' + ephemdir + '/' + sitename #TODO ephempath shouldn't always start with path
            try:
                edata[sitename] = np.loadtxt(ephempath, dtype=bytes, comments='#', delimiter='/').astype(str)
                print('loaded spacecraft ephemeris %s' % ephempath)
            except IOError:
                raise Exception ('no ephemeris file %s !' % ephempath)

    return ehtim.array.Array(tdataout, ephem=edata)

##################################################################################################
# Observation IO
##################################################################################################

def load_obs_txt(filename, polrep='stokes'):
    """Read an observation from a text file.
       Args:
           fname (str): path to input text file
           polrep (str): load data as either 'stokes' or 'circ'
       Returns:
           obs (Obsdata): Obsdata object loaded from file
    """

    if not(polrep in ['stokes' , 'circ']):
        raise Exception("polrep should be 'stokes' or 'circ' in load_uvfits")
    print ("Loading text observation: ", filename)

    # Read the header parameters
    file = open(filename)
    src = ' '.join(file.readline().split()[2:])
    ra = file.readline().split()
    ra = float(ra[2]) + float(ra[4])/60.0 + float(ra[6])/3600.0
    dec = file.readline().split()
    dec = np.sign(float(dec[2])) *(abs(float(dec[2])) + float(dec[4])/60.0 + float(dec[6])/3600.0)
    mjd = float(file.readline().split()[2])
    rf = float(file.readline().split()[2]) * 1e9
    bw = float(file.readline().split()[2]) * 1e9
    phasecal = bool(file.readline().split()[2])
    ampcal = bool(file.readline().split()[2])

    # New Header Parameters
    x = file.readline().split()
    if x[1] == 'OPACITYCAL:':
        opacitycal = bool(x[2])
        dcal = bool(file.readline().split()[2])
        frcal = bool(file.readline().split()[2])
        file.readline()
    else:
        opacitycal = True
        dcal = True
        frcal = True
    file.readline()

    # read the tarr
    line = file.readline().split()
    tarr = []
    while line[1][0] != "-":
        if len(line) == 6:
        	tarr.append(np.array((line[1], line[2], line[3], line[4], line[5], line[5], 0, 0, 0, 0, 0), dtype=DTARR))
        elif len(line) == 14:
        	tarr.append(np.array((line[1], line[2], line[3], line[4], line[5], line[6],
        	                      float(line[10])+1j*float(line[11]), float(line[12])+1j*float(line[13]),
        	                      line[7], line[8], line[9]), dtype=DTARR))
        else: raise Exception("Telescope header doesn't have the right number of fields!")
        line = file.readline().split()
    tarr = np.array(tarr, dtype=DTARR)
    file.close()

    # Load the data, convert to list format, return object
    datatable = np.loadtxt(filename, dtype=bytes).astype(str)
    datatable2 = []
    for row in datatable:
        time = float(row[0])
        tint = float(row[1])
        t1 = row[2]
        t2 = row[3]

        #Old datatable formats
        if datatable.shape[1] < 20:
            tau1 = float(row[6])
            tau2 = float(row[7])
            u = float(row[8])
            v = float(row[9])
            vis = float(row[10]) * np.exp(1j * float(row[11]) * DEGREE)
            if datatable.shape[1] == 19:
                qvis = float(row[12]) * np.exp(1j * float(row[13]) * DEGREE)
                uvis = float(row[14]) * np.exp(1j * float(row[15]) * DEGREE)
                vvis = float(row[16]) * np.exp(1j * float(row[17]) * DEGREE)
                sigma = qsigma = usigma = vsigma = float(row[18])
            elif datatable.shape[1] == 17:
                qvis = float(row[12]) * np.exp(1j * float(row[13]) * DEGREE)
                uvis = float(row[14]) * np.exp(1j * float(row[15]) * DEGREE)
                vvis = 0+0j
                sigma = qsigma = usigma = vsigma = float(row[16])
            elif datatable.shape[1] == 15:
                qvis = 0+0j
                uvis = 0+0j
                vvis = 0+0j
                sigma = qsigma = usigma = vsigma = float(row[12])
            else:
                raise Exception('Text file does not have the right number of fields!')

        # Current datatable format
        elif datatable.shape[1] == 20:
            tau1 = float(row[4])
            tau2 = float(row[5])
            u = float(row[6])
            v = float(row[7])
            vis = float(row[8]) * np.exp(1j * float(row[9]) * DEGREE)
            qvis = float(row[10]) * np.exp(1j * float(row[11]) * DEGREE)
            uvis = float(row[12]) * np.exp(1j * float(row[14]) * DEGREE)
            vvis = float(row[14]) * np.exp(1j * float(row[15]) * DEGREE)
            sigma = float(row[16])
            qsigma = float(row[17])
            usigma = float(row[18])
            vsigma = float(row[19])

        else:
            raise Exception('Text file does not have the right number of fields!')


        if polrep=='stokes':
            datatable2.append(np.array((time, tint, t1, t2, tau1, tau2,
                                        u, v, vis, qvis, uvis, vvis,
                                        sigma, qsigma, usigma, vsigma), dtype=DTPOL_STOKES))
        elif polrep=='circ':
            rrvis = vis  +  vvis
            llvis = vis - vvis
            rlvis = qvis + 1j*uvis
            lrvis = qvis - 1j*uvis

            rrsigma = np.sqrt(sigma**2 + vsigma**2)
            llsigma = np.sqrt(sigma**2 + vsigma**2)
            rlsigma = np.sqrt(qsigma**2 + usigma**2)
            lrsigma = np.sqrt(qsigma**2 + usigma**2)

            datatable2.append(np.array((time, tint, t1, t2, tau1, tau2, u, v, 
                                        rrvis, llvis, rlvis, lrvis,
                                        rrsigma, llsigma, rlsigma, lrsigma), dtype=DTPOL_CIRC))


    # Return the data object
    datatable2 = np.array(datatable2)
    out =  ehtim.obsdata.Obsdata(ra, dec, rf, bw, datatable2, tarr, polrep=polrep, source=src, mjd=mjd,
                                 ampcal=ampcal, phasecal=phasecal, opacitycal=opacitycal, dcal=dcal, frcal=frcal)
    return out


def load_obs_maps(arrfile, obsspec, ifile, qfile=0, ufile=0, vfile=0, src=SOURCE_DEFAULT, mjd=MJD_DEFAULT, ampcal=False, phasecal=False):
    """Read an observation from a maps text file and return an Obsdata object
    """
    # Read telescope parameters from the array file
    tdata = np.loadtxt(arrfile, dtype=bytes).astype(str)
    tdata = [np.array((x[0], float(x[1]), float(x[2]), float(x[3]), float(x[-1]), float(x[-1]), 0., 0., 0., 0., 0.), dtype=DTARR) for x in tdata]
    tdata = np.array(tdata)

    # Read parameters from the obs_spec
    f = open(obsspec)
    stop = False
    while not stop:
        line = f.readline().split()
        if line==[] or line[0]=='\\':
            continue
        elif line[0] == 'FOV_center_RA':
            x = line[2].split(':')
            ra = float(x[0]) + float(x[1])/60.0 + float(x[2])/3600.0
        elif line[0] == 'FOV_center_Dec':
            x = line[2].split(':')
            dec = np.sign(float(x[0])) * (abs(float(x[0])) + float(x[1])/60.0 + float(x[2])/3600.0)
        elif line[0] == 'Corr_int_time':
            tint = float(line[2])
        elif line[0] == 'Corr_chan_bw':  #TODO what if multiple channels?
            bw = float(line[2]) * 1e6 #in MHz
        elif line[0] == 'Channel': #TODO what if multiple scans with different params?
            rf = float(line[2].split(':')[0]) * 1e6
        elif line[0] == 'Scan_start':
            x = line[2].split(':') #TODO properly compute MJD!
        elif line[0] == 'Endscan':
            stop=True
    f.close()

    # Load the data, convert to list format, return object
    datatable = []
    f = open(ifile)

    for line in f:
        line = line.split()
        if not (line[0] in ['UV', 'Scan','\n']):
            time = line[0].split(':')
            time = float(time[2]) + float(time[3])/60.0 + float(time[4])/3600.0
            u = float(line[1]) * 1000
            v = float(line[2]) * 1000
            bl = line[4].split('-')
            t1 = tdata[int(bl[0])-1]['site']
            t2 = tdata[int(bl[1])-1]['site']
            tau1 = 0.
            tau2 = 0.
            vis = float(line[7][:-1]) * np.exp(1j*float(line[8][:-1])*DEGREE)
            sigma = float(line[10])
            datatable.append(np.array((time, tint, t1, t2, tau1, tau2,
                                        u, v, vis, 0.0, 0.0, 0.0,
                                        sigma, 0.0, 0.0, 0.0), dtype=DTPOL_STOKES))

    datatable = np.array(datatable)

    #TODO qfile ufile and vfile must have exactly the same format as ifile: add some consistency check
    if not qfile==0:
        f = open(qfile)
        i = 0
        for line in f:
            line = line.split()
            if not (line[0] in ['UV', 'Scan','\n']):
                datatable[i]['qvis'] = float(line[7][:-1]) * np.exp(1j*float(line[8][:-1])*DEGREE)
                datatable[i]['qsigma'] = float(line[10])
                i += 1

    if not ufile==0:
        f = open(ufile)
        i = 0
        for line in f:
            line = line.split()
            if not (line[0] in ['UV', 'Scan','\n']):
                datatable[i]['uvis'] = float(line[7][:-1]) * np.exp(1j*float(line[8][:-1])*DEGREE)
                datatable[i]['usigma'] = float(line[10])
                i += 1

    if not vfile==0:
        f = open(vfile)
        i = 0
        for line in f:
            line = line.split()
            if not (line[0] in ['UV', 'Scan','\n']):
                datatable[i]['vvis'] = float(line[7][:-1]) * np.exp(1j*float(line[8][:-1])*DEGREE)
                datatable[i]['vsigma'] = float(line[10])
                i += 1

    # Return the data object
    return ehtim.obsdata.Obsdata(ra, dec, rf, bw, datatable, tdata, source=src, mjd=mjd, polrep='stokes')


#TODO can we save new telescope array terms and flags to uvfits and load them?
def load_obs_uvfits(filename, flipbl=False, force_singlepol=None, polrep='stokes', channel=all, IF=all):
    """Load observation data from a uvfits file.
       Args:
           fname (str): path to input text file
           flipbl (bool): flip baseline phases if True.
           polrep (str): load data as either 'stokes' or 'circ'
           force_singlepol (str): 'R' or 'L' to load only 1 polarization
           channel (list): list of channels to average in the import. channel=all averages all channels
           IF (list): list of IFs to  average in  the import. IF=all averages all IFS
       Returns:
           obs (Obsdata): Obsdata object loaded from file
    """

    if not(polrep in ['stokes' , 'circ']):
        raise Exception("polrep should be 'stokes' or 'circ' in load_uvfits")
    if not(force_singlepol is None or force_singlepol==False) and polrep!='stokes':
        raise Exception("force_singlepol is incompatible with polrep!='stokes' in load_uvfits")

    # Load the uvfits file
    print ("Loading uvfits: ", filename)
    hdulist = fits.open(filename)
    header = hdulist[0].header
    data = hdulist[0].data

    # Load the array data
    tnames = hdulist['AIPS AN'].data['ANNAME']
    tnums = hdulist['AIPS AN'].data['NOSTA'] - 1
    xyz = np.real(hdulist['AIPS AN'].data['STABXYZ'])
    try:
        sefdr = np.real(hdulist['AIPS AN'].data['SEFD'])
        sefdl = np.real(hdulist['AIPS AN'].data['SEFD']) #TODO add sefdl to uvfits?
    except KeyError:
        #print("Warning! no SEFD data in UVfits file")
        sefdr = np.zeros(len(tnames))
        sefdl = np.zeros(len(tnames))

    #TODO - get the *actual* values of these telescope parameters
    fr_par = np.zeros(len(tnames))
    fr_el = np.zeros(len(tnames))
    fr_off = np.zeros(len(tnames))
    dr = np.zeros(len(tnames)) + 1j*np.zeros(len(tnames))
    dl = np.zeros(len(tnames)) + 1j*np.zeros(len(tnames))

    tarr = [np.array((
            str(tnames[i]), xyz[i][0], xyz[i][1], xyz[i][2],
            sefdr[i], sefdl[i], dr[i], dl[i],
            fr_par[i], fr_el[i], fr_off[i]),
            dtype=DTARR) for i in range(len(tnames))]

    tarr = np.array(tarr)

    # Various header parameters
    try:
        ra = header['OBSRA'] * 12./180.
        dec = header['OBSDEC']
    except KeyError:
        if header['CTYPE6'] == 'RA':
            ra = header['CRVAL6'] * 12./180.
        else: raise Exception('Cannot find RA!')
        if header['CTYPE7'] == 'DEC':
            dec = header['CRVAL7']
        else: raise Exception('Cannot find DEC!')

    src = header['OBJECT']
    rf = hdulist['AIPS AN'].header['FREQ']

    if header['CTYPE4'] == 'FREQ':
        ch1_freq = header['CRVAL4']
        ch_bw = header['CDELT4']
        nchan = header['NAXIS4']

    else: raise Exception('Cannot find observing frequencies!')

    nif = 1
    try:
        if header['CTYPE5'] == 'IF':
            nif = header['NAXIS5']
    except KeyError:
        print ("no IF in uvfits header!")

    #determine the bandwidth
    bw = ch_bw * nchan * nif

    # Determine the number of correlation products in the data
    num_corr = data['DATA'].shape[5]
    print("Number of uvfits Correlation Products:",num_corr)
    if num_corr == 1 and force_singlepol != None:
        print("Cannot force single polarization when file is not full polarization.")
        force_singlepol = None

    # Mask to screen bad data
    # Reducing to single frequency

    # prepare the arrays of if and channels that will be extracted from the data.
    nvis = data['DATA'].shape[0]
    full_nchannels = data['DATA'].shape[4]
    full_nifs = data['DATA'].shape[3]
    if channel == all:
        channel = np.arange(0, full_nchannels, 1)
        nchannels = full_nchannels
    else:
        try:
            nchannels = len(np.array(channel))
            channel = np.array(channel).reshape(-1)
        except TypeError:
            channel = np.array([channel]).reshape(-1)
            nchannels = len(np.array(channel))

    if IF == all:
        IF = np.arange(0, full_nifs, 1)
        nifs =  full_nifs
    else:
        try:
            nifs =  len(IF)
            IF = np.array(IF).reshape(-1)
        except TypeError:
            IF = np.array([IF]).reshape(-1)
            nifs = len(np.array(IF))

    if (np.max(channel) >= full_nchannels) or (np.min(channel) < 0):
        raise Exception('The specified channel does not exist')
    if (np.max(IF) >= full_nifs) or (np.min(IF) < 0):
        raise Exception('The specified IF does not exist')


    #TODO CHECK THESE DECISIONS CAREFULLY!!!!
    rrweight = data['DATA'][:,0,0,IF,channel,0,2].reshape(nvis, nifs, nchannels)
    if num_corr >= 2:
        llweight = data['DATA'][:,0,0,IF,channel,1,2].reshape(nvis, nifs, nchannels)
    else:
        llweight = rrweight * 0.0
    if num_corr >= 3:
        rlweight = data['DATA'][:,0,0,IF,channel,2,2].reshape(nvis, nifs, nchannels)
    else:
        rlweight = rrweight * 0.0
    if num_corr >= 4:
        lrweight = data['DATA'][:,0,0,IF,channel,3,2].reshape(nvis, nifs, nchannels)
    else:
        lrweight = rrweight * 0.0

    # If necessary, enforce single polarization
    if force_singlepol in ['L' or 'LL']:
        rrweight = rrweight * 0.0
        rlweight = rlweight * 0.0
        lrweight = lrweight * 0.0
    elif force_singlepol in ['R' or 'RR']:
        llweight = llweight * 0.0
        rlweight = rlweight * 0.0
        lrweight = lrweight * 0.0
    elif force_singlepol == 'LR':
        print('WARNING: Putting LR data in Stokes I')
        rrweight = copy.deepcopy(lrweight)
        llweight = llweight * 0.0
        rlweight = rlweight * 0.0
        lrweight = lrweight * 0.0
    elif force_singlepol == 'RL':
        print('WARNING: Putting RL data in Stokes I')
        rrweight = copy.deepcopy(rlweight)
        llweight = llweight * 0.0
        rlweight = rlweight * 0.0
        lrweight = lrweight * 0.0

    # first, catch  nans
    rrnanmask_2d = (np.isnan(rrweight))
    llnanmask_2d = (np.isnan(llweight))
    rlnanmask_2d = (np.isnan(rlweight))
    lrnanmask_2d = (np.isnan(lrweight))

    rrweight[rrnanmask_2d] = 0.
    llweight[llnanmask_2d] = 0.
    rlweight[rlnanmask_2d] = 0.
    lrweight[lrnanmask_2d] = 0.

    #look for weights < 0
    rrmask_2d = (rrweight > 0.)
    llmask_2d = (llweight > 0.)
    rlmask_2d = (rlweight > 0.)
    lrmask_2d = (lrweight > 0.)


    # if there is any unmasked data in the frequency column, use it
    rrmask = np.any(np.any(rrmask_2d, axis=2), axis=1)
    llmask = np.any(np.any(llmask_2d, axis=2), axis=1)
    rlmask = np.any(np.any(rlmask_2d, axis=2), axis=1)
    lrmask = np.any(np.any(rlmask_2d, axis=2), axis=1)

    # Total intensity mask
    # TODO or or and here? - what if we have only 1 of rr, ll?
    mask = rrmask + llmask

    if not np.any(mask):
        raise Exception("No unflagged RR or LL data in uvfits file!")
    if np.any(~(rrmask*llmask)):
        print("Warning: removing flagged data present!")

    # Obs Times
    jds = data['DATE'][mask].astype('d') + data['_DATE'][mask].astype('d')
    mjd = int(np.min(jds)-2400000.5)
    times = (jds - 2400000.5 - mjd) * 24.0

    try:
        scantable = []
        nxtable = hdulist['AIPS NX']
        for scan in nxtable.data:

            reftime = astropy.time.Time(hdulist['AIPS AN'].header['RDATE'], format='isot', scale='utc').jd
            #scantime = (scan['TIME'] + reftime  - mjd)
            scan_start = scan['TIME'] #in days since reference date
            scan_dur = scan['TIME INTERVAL']
            startvis = scan['START VIS'] - 1
            endvis = scan['END VIS'] - 1
            #scantable.append(np.array((scantime, scanint, startvis, endvis), dtype=DTSCANS))
            scantable.append([scan_start - 0.5*scan_dur,
                              scan_start + 0.5*scan_dur])

        scantable = np.array(scantable*24)

    except:
        print("No NX table in uvfits!")
        scantable = None

    # Integration times
    try:
        tints = data['INTTIM'][mask]
    except KeyError:
        tints = np.zeros(len(mask))

    # Sites - add names
    t1 = data['BASELINE'][mask].astype(int)//256
    t2 = data['BASELINE'][mask].astype(int) - t1*256
    t1 = t1 - 1
    t2 = t2 - 1
    scopes_num = np.sort(list(set(np.hstack((t1,t2)))))
    t1 = np.array([tarr[i]['site'] for i in t1])
    t2 = np.array([tarr[i]['site'] for i in t2])

    # Opacities (not in standard files)
    try:
        tau1 = data['TAU1'][mask]
        tau2 = data['TAU2'][mask]
    except KeyError:
        tau1 = tau2 = np.zeros(len(t1))

    # Convert uv in lightsec to lambda by multiplying by rf
    try:
        u = data['UU---SIN'][mask] * rf
        v = data['VV---SIN'][mask] * rf
    except KeyError:
        try:
            u = data['UU'][mask] * rf
            v = data['VV'][mask] * rf
        except KeyError:
            try:
                u = data['UU--'][mask] * rf
                v = data['VV--'][mask] * rf
            except KeyError:
                raise Exception("Cant figure out column label for UV coords")

    # Get and average visibility data
    # replace masked vis with nans so they don't mess up the average
    #TODO: coherent average ok?
    #TODO 2d or 1d mask
    rr_2d = data['DATA'][:,0,0,IF,channel,0,0] + 1j*data['DATA'][:,0,0,IF,channel,0,1]
    rr_2d = rr_2d.reshape(nvis, nifs, nchannels)
    if num_corr >= 2:
        ll_2d = data['DATA'][:,0,0,IF,channel,1,0] + 1j*data['DATA'][:,0,0,IF,channel,1,1]
        ll_2d = ll_2d.reshape(nvis, nifs, nchannels)
    else:
        ll_2d = rr_2d*0.0
    if num_corr >= 3:
        rl_2d = data['DATA'][:,0,0,IF,channel,2,0] + 1j*data['DATA'][:,0,0,IF,channel,2,1]
        rl_2d = rl_2d.reshape(nvis, nifs, nchannels)
    else:
        rl_2d = rr_2d*0.0
    if num_corr >= 4:
        lr_2d = data['DATA'][:,0,0,IF,channel,3,0] + 1j*data['DATA'][:,0,0,IF,channel,3,1]
        lr_2d = lr_2d.reshape(nvis, nifs, nchannels)
    else:
        lr_2d = rr_2d*0.0

    if force_singlepol == 'LR':
        rr_2d = copy.deepcopy(lr_2d)
    elif force_singlepol == 'RL':
        rr_2d = copy.deepcopy(rl_2d)

    rr_2d[~rrmask_2d] = np.nan
    ll_2d[~llmask_2d] = np.nan
    rl_2d[~rlmask_2d] = np.nan
    lr_2d[~lrmask_2d] = np.nan

    rr = np.nanmean(np.nanmean(rr_2d, axis=2), axis=1)[mask]
    ll = np.nanmean(np.nanmean(ll_2d, axis=2), axis=1)[mask]
    rl = np.nanmean(np.nanmean(rl_2d, axis=2), axis=1)[mask]
    lr = np.nanmean(np.nanmean(lr_2d, axis=2), axis=1)[mask]

    #rr = np.mean(data['DATA'][:,0,0,0,:,0,0][mask] + 1j*data['DATA'][:,0,0,0,:,0,1][mask], axis=1)
    #ll = np.mean(data['DATA'][:,0,0,0,:,1,0][mask] + 1j*data['DATA'][:,0,0,0,:,1,1][mask], axis=1)
    #rl = np.mean(data['DATA'][:,0,0,0,:,2,0][mask] + 1j*data['DATA'][:,0,0,0,:,2,1][mask], axis=1)
    #lr = np.mean(data['DATA'][:,0,0,0,:,3,0][mask] + 1j*data['DATA'][:,0,0,0,:,3,1][mask], axis=1)

    # average weights
    # variances are mean / N , or sum / N^2
    # replace masked weights with nans so they don't mess up the average
    rrweight[~rrmask_2d] = np.nan
    llweight[~llmask_2d] = np.nan
    rlweight[~rlmask_2d] = np.nan
    lrweight[~lrmask_2d] = np.nan

    nsig_rr = np.sum(np.sum(rrmask_2d, axis=2), axis=1).astype(float)
    nsig_rr[~rrmask] = np.nan
    rrsig = np.sqrt(np.nansum(np.nansum(1./rrweight, axis=2), axis=1)) / nsig_rr
    rrsig = rrsig[mask]

    nsig_ll = np.sum(np.sum(llmask_2d, axis=2), axis=1).astype(float)
    nsig_ll[~llmask] = np.nan
    llsig = np.sqrt(np.nansum(np.nansum(1./llweight, axis=2), axis=1)) / nsig_ll
    llsig = llsig[mask]

    nsig_rl = np.sum(np.sum(rlmask_2d, axis=2), axis=1).astype(float)
    nsig_rl[~rlmask] = np.nan
    rlsig = np.sqrt(np.nansum(np.nansum(1./rlweight, axis=2), axis=1)) / nsig_rl
    rlsig = rlsig[mask]

    nsig_lr = np.sum(np.sum(lrmask_2d, axis=2), axis=1).astype(float)
    nsig_lr[~lrmask] = np.nan
    lrsig = np.sqrt(np.nansum(np.nansum(1./lrweight, axis=2), axis=1)) / nsig_lr
    lrsig = lrsig[mask]

    # make sigmas from weights
    # zero out weights with zero error
    #rrweight[rrweight==0] = EP
    #llweight[llweight==0] = EP
    #rlweight[rlweight==0] = EP
    #lrweight[lrweight==0] = EP

    #rrsig = np.sqrt(rrweight)
    #llsig = 1/np.sqrt(llweight)
    #rlsig = 1/np.sqrt(rlweight)
    #lrsig = 1/np.sqrt(lrweight)

    # Form stokes parameters from data
    # look at these mask choices!!
    rrmask_dsize = rrmask[mask]
    llmask_dsize = llmask[mask]
    rlmask_dsize = rlmask[mask]
    lrmask_dsize = lrmask[mask]

    qumask_dsize = (rlmask_dsize * lrmask_dsize) # must have both RL & LR data to get Q, U
    vmask_dsize  = (rrmask_dsize * llmask_dsize) # must have both RR & LL data to get V

    # Reverse sign of baselines for correct imaging?
    if flipbl:
        u = -u
        v = -v

    if polrep=='stokes':
        # Stokes I
        ivis = 0.5 * (rr + ll)
        ivis[~llmask_dsize] = rr[~llmask_dsize] #if no RR, then say I is LL
        ivis[~rrmask_dsize] = ll[~rrmask_dsize] #if no LL, then say I is RR

        isigma = 0.5 * np.sqrt(rrsig**2 + llsig**2)
        isigma[~llmask_dsize] = rrsig[~llmask_dsize]
        isigma[~rrmask_dsize] = llsig[~rrmask_dsize]

        # TODO what should the polarization  sigmas be if no data?
        # Stokes V
        vvis = 0.5 * (rr - ll)
        vvis[~vmask_dsize] = 0.

        vsigma = copy.deepcopy(isigma)
        vsigma[~vmask_dsize] = isigma[~vmask_dsize]

        # Stokes Q,U
        qvis = 0.5 * (rl + lr)
        uvis = 0.5j * (lr - rl)
        qvis[~qumask_dsize] = 0.
        uvis[~qumask_dsize] = 0.

        qsigma = 0.5 * np.sqrt(rlsig**2 + lrsig**2)
        usigma = qsigma
        qsigma[~qumask_dsize] = isigma[~qumask_dsize]
        usigma[~qumask_dsize] = isigma[~qumask_dsize]

        # Make a datatable
        datatable = []
        for i in range(len(times)):
            datatable.append(np.array
                             ((
                               times[i], tints[i],
                               t1[i], t2[i], tau1[i], tau2[i],
                               u[i], v[i],
                               ivis[i], qvis[i], uvis[i], vvis[i],
                               isigma[i], qsigma[i], usigma[i], vsigma[i]
                               ), dtype=DTPOL_STOKES
                              ))

    elif polrep=='circ':
        # TODO POL do we need any additional masking here??
        datatable = []
        for i in range(len(times)):
            datatable.append(np.array
                             ((
                               times[i], tints[i],
                               t1[i], t2[i], tau1[i], tau2[i],
                               u[i], v[i],
                               rr[i], ll[i], rl[i], lr[i],
                               rrsig[i], llsig[i], rlsig[i], lrsig[i]
                               ), dtype=DTPOL_CIRC
                             ))

    datatable = np.array(datatable)

    #TODO get calibration flags from uvfits?
    return ehtim.obsdata.Obsdata(ra, dec, rf, bw, datatable, tarr, polrep=polrep, source=src, mjd=mjd, scantable=scantable)


def load_obs_oifits(filename, flux=1.0):

    """Load data from an oifits file. Does NOT currently support polarization.
       Args:
           fname (str): path to input text file
           flux (float): normalization total flux
       Returns:
           obs (Obsdata): Obsdata object loaded from file
    """

    print('Warning: load_obs_oifits does NOT currently support polarimetric data!')

    # open oifits file and get visibilities
    oidata=ehtim.io.oifits.open(filename)
    vis_data = oidata.vis

    # get source info
    src = oidata.target[0].target
    ra = oidata.target[0].raep0.angle
    dec = oidata.target[0].decep0.angle

    # get annena info
    nAntennas = len(oidata.array[list(oidata.array.keys())[0]].station)
    sites = np.array([oidata.array[list(oidata.array.keys())[0]].station[i].sta_name for i in range(nAntennas)])
    arrayX = oidata.array[list(oidata.array.keys())[0]].arrxyz[0]
    arrayY = oidata.array[list(oidata.array.keys())[0]].arrxyz[1]
    arrayZ = oidata.array[list(oidata.array.keys())[0]].arrxyz[2]
    x = np.array([arrayX + oidata.array[list(oidata.array.keys())[0]].station[i].staxyz[0] for i in range(nAntennas)])
    y = np.array([arrayY + oidata.array[list(oidata.array.keys())[0]].station[i].staxyz[1] for i in range(nAntennas)])
    z = np.array([arrayZ + oidata.array[list(oidata.array.keys())[0]].station[i].staxyz[2] for i in range(nAntennas)])

    # get wavelength and corresponding frequencies
    wavelength = oidata.wavelength[list(oidata.wavelength.keys())[0]].eff_wave
    nWavelengths = wavelength.shape[0]
    bandpass = oidata.wavelength[list(oidata.wavelength.keys())[0]].eff_band
    frequency = C/wavelength

    #TODO: this result seems wrong...
    bw = np.mean(2*(np.sqrt( bandpass**2*frequency**2 + C**2) - C)/bandpass)
    rf = np.mean(frequency)

    # get the u-v point for each visibility
    u = np.array([vis_data[i].ucoord/wavelength for i in range(len(vis_data))])
    v = np.array([vis_data[i].vcoord/wavelength for i in range(len(vis_data))])

    # get visibility info - currently the phase error is not being used properly
    amp = np.array([vis_data[i]._visamp for i in range(len(vis_data))])
    phase = np.array([vis_data[i]._visphi for i in range(len(vis_data))])
    amperr = np.array([vis_data[i]._visamperr for i in range(len(vis_data))])
    visphierr = np.array([vis_data[i]._visphierr for i in range(len(vis_data))])
    timeobs = np.array([vis_data[i].timeobs for i in range(len(vis_data))]) #convert to single number

    #return timeobs
    time = np.transpose(np.tile(np.array([(ttime.mktime((timeobs[i] + datetime.timedelta(days=1)).timetuple()))/(60.0*60.0)
                                        for i in range(len(timeobs))]), [nWavelengths, 1]))

    # integration time
    tint = np.array([vis_data[i].int_time for i in range(len(vis_data))])
    #if not all(tint[0] == item for item in np.reshape(tint, (-1)) ):
        #raise TypeError("The time integrations for each visibility are different")
    tint = tint[0]
    tint = tint * np.ones( amp.shape )

    # get telescope names for each visibility
    t1 = np.transpose(np.tile( np.array([ vis_data[i].station[0].sta_name for i in range(len(vis_data))]), [nWavelengths,1]))
    t2 = np.transpose(np.tile( np.array([ vis_data[i].station[1].sta_name for i in range(len(vis_data))]), [nWavelengths,1]))

    # dummy variables
    tau1 = np.zeros(amp.shape)
    tau2 = np.zeros(amp.shape)
    qvis = np.zeros(amp.shape)
    uvis = np.zeros(amp.shape)
    vvis = np.zeros(amp.shape)
    sefdr = np.zeros(x.shape)
    sefdl = np.zeros(x.shape)
    fr_par = np.zeros(x.shape)
    fr_el = np.zeros(x.shape)
    fr_off = np.zeros(x.shape)
    dr = np.zeros(x.shape) + 1j*np.zeros(x.shape)
    dl = np.zeros(x.shape) + 1j*np.zeros(x.shape)

    # vectorize
    time = time.ravel()
    tint = tint.ravel()
    t1 = t1.ravel()
    t2 = t2.ravel()

    tau1 = tau1.ravel()
    tau2 = tau2.ravel()
    u = u.ravel()
    v = v.ravel()
    vis = amp.ravel() * np.exp ( -1j * phase.ravel() * np.pi/180.0 )
    qvis = qvis.ravel()
    uvis = uvis.ravel()
    vvis = vvis.ravel()
    amperr = amperr.ravel()

    #TODO - check that we are properly using the error from the amplitude and phase
    # create data tables
    datatable = np.array([(time[i], tint[i], t1[i], t2[i], tau1[i], tau2[i], u[i], v[i],
                           flux*vis[i], qvis[i], uvis[i], vvis[i],
                           flux*amperr[i], flux*amperr[i], flux*amperr[i], flux*amperr[i]
                          ) for i in range(len(vis))
                         ], dtype=DTPOL_STOKES)

    tarr = np.array([(sites[i], x[i], y[i], z[i],
                      sefdr[i], sefdl[i], dr[i], dl[i],
                      fr_par[i], fr_el[i], fr_off[i],
                     ) for i in range(nAntennas)
                    ], dtype=DTARR)

    # return object

    return ehtim.obsdata.Obsdata(ra, dec, rf, bw, datatable, tarr, polrep='stokes', source=src, mjd=time[0])
<|MERGE_RESOLUTION|>--- conflicted
+++ resolved
@@ -271,14 +271,7 @@
     normalizer = 1.0;
     if 'BUNIT' in list(header.keys()):
         if header['BUNIT'].lower() == 'JY/BEAM'.lower():
-<<<<<<< HEAD
-            try:
-                print("converting Jy/Beam --> Jy/pixel")
-                beamarea = (2.0*np.pi*header['BMAJ']*header['BMIN']/(8.0*np.log(2)))
-                normalizer = (header['CDELT2'])**2/beamarea
-            except:
-                print("Could not find beam parameters!")
-=======
+
             print("converting Jy/Beam --> Jy/pixel")
             if 'BMAJ' in list(header.keys()):
                 bmaj = header['BMAJ']
@@ -295,7 +288,7 @@
 
             beamarea = (2.0*np.pi*bmaj*bmin/(8.0*np.log(2)))
             normalizer = (header['CDELT2'])**2/beamarea
->>>>>>> 9c9eee66
+
     if aipscc:
         print("the computed normalizer will not be applied since loading the AIPS CC table")
     else:
