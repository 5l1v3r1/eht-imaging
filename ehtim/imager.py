from __future__ import division
from __future__ import print_function
from builtins import str
from builtins import object
import numpy as np
import matplotlib.pyplot as plt
import time

import ehtim.observing.pulses 
import ehtim.scattering as so

from ehtim.imaging.imager_utils import *
from ehtim.const_def import *
from ehtim.observing.obs_helpers import *

NHIST = 100 # number of steps to store for hessian approx
STOP = 1e-10 # convergence criterion

DATATERMS = ['vis', 'bs', 'amp', 'cphase', 'camp']
REGULARIZERS = ['gs', 'tv', 'l1', 'patch', 'simple', 'flux','cm']

class Imager(object):
    """A general interferometric imager.
    """
    
    def __init__(self, obsdata, init_im, prior_im=None,  flux=None, clipfloor=0., maxit=50, transform='log', data_term={'vis':100}, reg_term={'simple':1}, scattering_model=None, alpha_phi=1e4):
        
        self.logstr = ""
        self._obs_list = []
        self._init_list = []
        self._prior_list = []
        self._out_list = []
        self._flux_list = {}
        self._reg_term_list = []
        self._dat_term_list = []
        self._clipfloor_list = []
        self._maxit_list = []
        self._flux_list = []
        self._transform_list = []

        # Parameters for the next imaging iteration
        self.reg_term_next = reg_term #e.g. [('simple',1), ('l1',10), ('flux',500), ('cm',500)]
        self.dat_term_next = data_term #e.g. [('amp', 1000), ('cphase',100)]
        
        self.obs_next = obsdata
        self.init_next = init_im

        if prior_im==None: 
            self.prior_next = self.init_next
        else:
            self.prior_next = prior_im

        if flux==None:
            self.flux_next = self.prior_next.total_flux()
        else:
            self.flux_next = flux

        # Parameters related to scattering
        self.scattering_model = scattering_model
        self._sqrtQ = None
        self._ea_ker = None
        self._ea_ker_gradient_x = None
        self._ea_ker_gradient_y = None
        self._alpha_phi_list = []
        self.alpha_phi_next = alpha_phi

        self.clipfloor_next = clipfloor
        self.maxit_next = maxit
        self.transform_next = transform
        self._change_imgr_params = True
        self.nruns = 0 

        #set embedding matrices and prepare imager
        self.check_params()
        self.check_limits()
        self.init_imager_I()


    def set_embed(self):

        self._embed_mask = self.prior_next.imvec > self.clipfloor_next
        coord = np.array([[[x,y] for x in np.arange(self.prior_next.xdim//2,-self.prior_next.xdim//2,-1)]
                                 for y in np.arange(self.prior_next.ydim//2,-self.prior_next.ydim//2,-1)])
        coord = self.prior_next.psize * coord.reshape(self.prior_next.ydim * self.prior_next.xdim, 2)        
        self._coord_matrix = coord[self._embed_mask]

        return


    def check_params(self):
            
        dt_here = False
        dt_type = True
            
        for term in sorted(self.dat_term_next.keys()): 
            if (term != None) and (term != False): dt_here = True
            if not ((term in DATATERMS) or term==False): dt_type = False

        st_here = False
        st_type = True
        for term in sorted(self.reg_term_next.keys()): 
            if (term != None) and (term != False): st_here = True
            if not ((term in REGULARIZERS) or term == False): st_type = False   

        if not dt_here: 
            raise Exception("Must have at least one data term!")
        
        if not st_here: 
            raise Exception("Must have at least one regularizer term!")
        
        if not dt_type:
            raise Exception("Invalid data term: valid data terms are: " + string.join(DATATERMS))
        
        if not st_type:
            raise Exception("Invalid regularizer: valid regularizers are: " + string.join(REGULARIZERS))
        
        if ((self.prior_next.psize != self.init_next.psize) or 
            (self.prior_next.xdim != self.init_next.xdim) or 
            (self.prior_next.ydim != self.prior_next.ydim)):
            raise Exception("Initial image does not match dimensions of the prior image!")

        # determine if we need to change the saved imager parameters on the next imager run
        if self.nruns == 0:
            return

        if len(self.reg_term_next) != len(self.reg_terms_last()): 
            self._change_imgr_params = True
            return

        if len(self.dat_term_next) != len(self.dat_terms_last()): 
            self._change_imgr_params = True
            return

        for term in sorted(self.dat_term_next.keys()):
<<<<<<< HEAD
            if term not in list(self.dat_term_last().keys()):
=======
            if term not in self.dat_terms_last().keys():
>>>>>>> d8a2c9ff
                self._change_imgr_params = True
                return

        for term in sorted(self.reg_term_next.keys()):
<<<<<<< HEAD
            if term not in list(self.reg_term_last().keys()):
=======
            if term not in self.reg_terms_last().keys():
>>>>>>> d8a2c9ff
                self._change_imgr_params = True
                return
        
        if ((self.prior_next.psize != self.prior_last().psize) or 
            (self.prior_next.xdim != self.prior_last().xdim) or 
            (self.prior_next.ydim != self.prior_last().ydim)):
            self.change_imgr_params = True
            return
        
    def check_limits(self):

        imsize = np.max([self.prior_next.xdim, self.prior_next.ydim]) * self.prior_next.psize
        uvmax = 1.0/self.prior_next.psize
        uvmin = 1.0/imsize
        uvdists = self.obs_next.unpack('uvdist')['uvdist']
        maxbl = np.max(uvdists)
        minbl = np.max(uvdists[uvdists > 0])
        maxamp = np.max(np.abs(self.obs_next.unpack('amp')['amp']))

        if uvmax < maxbl:
            print("Warning! Pixel Spacing is larger than smallest spatial wavelength!")
        if uvmin > minbl:
            print("Warning! Field of View is smaller than largest nonzero spatial wavelength!") 
        if self.flux_next > 1.2*maxamp:
            print("Warning! Specified flux is > 120% of maximum visibility amplitude!")
        if self.flux_next < .8*maxamp:
            print("Warning! Specified flux is < 80% of maximum visibility amplitude!")

    def reg_terms_last(self):
        if self.nruns == 0:
            print("No imager runs yet!")
            return 
        return self._reg_term_list[-1]

    def dat_terms_last(self):
        if self.nruns == 0:
            print("No imager runs yet!")
            return 
        return self._dat_term_list[-1]

    def obs_last(self):
        if self.nruns == 0:
            print("No imager runs yet!")
            return 
        return self._obs_list[-1]

    def prior_last(self):
        if self.nruns == 0:
            print("No imager runs yet!")
            return 
        return self._prior_list[-1]
   
    def out_last(self):
        if self.nruns == 0:
            print("No imager runs yet!")
            return 
        return self._out_list[-1]

    def init_last(self):
        if self.nruns == 0:
            print("No imager runs yet!")
            return 
        return self._init_list[-1]
    
    def flux_last(self):
        if self.nruns == 0:
            print("No imager runs yet!")
            return 
        return self._flux_list[-1]

    def clipfloor_last(self):
        if self.nruns == 0:
            print("No imager runs yet!")
            return 
        return self._clipfloor_list[-1]

    def maxit_last(self):
        if self.nruns == 0:
            print("No imager runs yet!")
            return 
        return self._maxit_list[-1]

    def transform_last(self):
        if self.nruns == 0:
            print("No imager runs yet!")
            return 
        return self._transform_list[-1]

    def init_imager_I(self):

        # embedding, prior & initial image vectors
        self.set_embed()
        self._nprior_I = (self.flux_next * self.prior_next.imvec / np.sum((self.prior_next.imvec)[self._embed_mask]))[self._embed_mask]
        self._ninit_I = (self.flux_next * self.init_next.imvec / np.sum((self.init_next.imvec)[self._embed_mask]))[self._embed_mask]

        # data term tuples
        if self._change_imgr_params:
            self._data_tuples = {}
            for dname in list(self.dat_term_next.keys()):
                tup = chisqdata(self.obs_next, self.prior_next, self._embed_mask, dname)
                self._data_tuples[dname] = tup
            self._change_imgr_params = False

        return

    def init_imager_scattering(self):
        if self.scattering_model == None:
            self.scattering_model = so.ScatteringModel()

        # First some preliminary definitions
        wavelength = C/self.obs_next.rf*100.0 #Observing wavelength [cm] 
        wavelengthbar = wavelength/(2.0*np.pi) #lambda/(2pi) [cm]
        N = self.prior_next.xdim
        FOV = self.prior_next.psize * N * self.scattering_model.observer_screen_distance #Field of view, in cm, at the scattering screen
        

        # The ensemble-average convolution kernel and its gradients
        self._ea_ker = self.scattering_model.Ensemble_Average_Kernel(self.prior_next, wavelength_cm = wavelength)
        ea_ker_gradient = so.Wrapped_Gradient(self._ea_ker/(FOV/N))    
        self._ea_ker_gradient_x = -ea_ker_gradient[1]
        self._ea_ker_gradient_y = -ea_ker_gradient[0]

        # The power spectrum (note: rotation is not currently implemented; the gradients would need to be modified slightly)
        self._sqrtQ = np.real(self.scattering_model.sqrtQ_Matrix(self.prior_next,t_hr=0.0))        


    def make_chisq_dict(self, imvec):
        chi2_dict = {}
        for dname in sorted(self.dat_term_next.keys()):
            data = self._data_tuples[dname][0]
            sigma = self._data_tuples[dname][1]
            A = self._data_tuples[dname][2]

            chi2 = chisq(imvec, A, data, sigma, dname)
            chi2_dict[dname] = chi2
        
        return chi2_dict
    
    def make_chisqgrad_dict(self, imvec):
        chi2grad_dict = {}
        for dname in sorted(self.dat_term_next.keys()):
            data = self._data_tuples[dname][0]
            sigma = self._data_tuples[dname][1]
            A = self._data_tuples[dname][2]

            chi2grad = chisqgrad(imvec, A, data, sigma, dname)
            chi2grad_dict[dname] = chi2grad 
        
        return chi2grad_dict

    def make_reg_dict(self, imvec):
        reg_dict = {}
        for regname in sorted(self.reg_term_next.keys()):
            # incorporate flux and cm into the generic "regularizer"  function!
            if regname == 'flux':
                #norm = flux**2
                norm = 1        
                reg = (np.sum(imvec) - self.flux_next)**2 
                reg /= norm

            elif regname == 'cm':
                #norm = flux**2 * self.prior_next.psize**2
                norm = 1        
                reg = (np.sum(imvec*self._coord_matrix[:,0])**2 + 
                       np.sum(imvec*self._coord_matrix[:,1])**2)
                reg /= norm

            else:
                reg = regularizer(imvec, self._nprior_I, self._embed_mask, 
                                  self.flux_next, self.prior_next.xdim, 
                                  self.prior_next.ydim, self.prior_next.psize, 
                                  regname)
            reg_dict[regname] = reg

        return reg_dict
    
    def make_reggrad_dict(self, imvec):
        reggrad_dict = {}
        for regname in sorted(self.reg_term_next.keys()):
            # incorporate flux and cm into the generic "regularizer"  function!
            if regname == 'flux':
                #norm = flux**2
                norm = 1        
                reg = 2*(np.sum(imvec) - flux)
                reg /= norm

            elif regname == 'cm':
                #norm = flux**2 * self.prior_next.psize**2
                norm = 1        
                reg = 2*(np.sum(imvec*self._coord_matrix[:,0])*self._coord_matrix[:,0] + 
                         np.sum(imvec*self._coord_matrix[:,1])*self._coord_matrix[:,1])
                reg /= norm

            else:
                reg = regularizergrad(imvec, self._nprior_I, self._embed_mask, 
                                      self.flux_next, self.prior_next.xdim, 
                                      self.prior_next.ydim, self.prior_next.psize, 
                                      regname)
            reggrad_dict[regname] = reg

        return reggrad_dict

    def objfunc(self, imvec):
        if self.transform_next == 'log': 
            imvec = np.exp(imvec)

        datterm = 0.
        chi2_term_dict = self.make_chisq_dict(imvec)            
        for dname in sorted(self.dat_term_next.keys()):
            datterm += self.dat_term_next[dname] * (chi2_term_dict[dname] - 1.)

        regterm = 0
        reg_term_dict = self.make_reg_dict(imvec)  
        for regname in sorted(self.reg_term_next.keys()):
            regterm += self.reg_term_next[regname] * reg_term_dict[regname]

        return datterm + regterm

    def objfunc_scattering(self, minvec):
        N = self.prior_next.xdim

        imvec       = minvec[:N**2]
        EpsilonList = minvec[N**2:] 
        if self.transform_next == 'log': 
            imvec = np.exp(imvec)

        IM = ehtim.image.Image(imvec.reshape(N,N), self.prior_next.psize, self.prior_next.ra, self.prior_next.dec, rf=self.obs_next.rf, source=self.prior_next.source, mjd=self.prior_next.mjd)
        scatt_im = self.scattering_model.Scatter(IM, Epsilon_Screen=so.MakeEpsilonScreenFromList(EpsilonList, N), ea_ker = self._ea_ker, sqrtQ=self._sqrtQ).imvec #the scattered image vector

        # Calculate the chi^2 using the scattered image
        datterm = 0.
        chi2_term_dict = self.make_chisq_dict(scatt_im)            
        for dname in sorted(self.dat_term_next.keys()):
            datterm += self.dat_term_next[dname] * (chi2_term_dict[dname] - 1.)

        # Calculate the entropy using the unscattered image
        regterm = 0
        reg_term_dict = self.make_reg_dict(imvec)  
        for regname in sorted(self.reg_term_next.keys()):
            regterm += self.reg_term_next[regname] * reg_term_dict[regname]

        # Scattering screen regularization term
        chisq_epsilon = sum(EpsilonList*EpsilonList)/((N*N-1.0)/2.0)    
        regterm_scattering = self.alpha_phi_next * (chisq_epsilon - 1.0)  

        return datterm + regterm + regterm_scattering

    def objgrad(self, imvec):
        if self.transform_next == 'log': 
            imvec = np.exp(imvec)

        datterm = 0.
        chi2_term_dict = self.make_chisqgrad_dict(imvec)            
        for dname in sorted(self.dat_term_next.keys()):
            datterm += self.dat_term_next[dname] * (chi2_term_dict[dname] - 1.)

        regterm = 0
        reg_term_dict = self.make_reggrad_dict(imvec)    
        for regname in sorted(self.reg_term_next.keys()):
            regterm += self.reg_term_next[regname] * reg_term_dict[regname]

        grad = datterm + regterm

        # chain rule term for change of variables        
        if self.transform_next == 'log': 
            grad *= imvec

        return grad

    def objgrad_scattering(self, minvec):
        wavelength = C/self.obs_next.rf*100.0 #Observing wavelength [cm] 
        wavelengthbar = wavelength/(2.0*np.pi) #lambda/(2pi) [cm]
        N = self.prior_next.xdim
        FOV = self.prior_next.psize * N * self.scattering_model.observer_screen_distance #Field of view, in cm, at the scattering screen
        rF = self.scattering_model.rF(wavelength)

        imvec       = minvec[:N**2]
        EpsilonList = minvec[N**2:] 
        if self.transform_next == 'log': 
            imvec = np.exp(imvec)
         
        IM = ehtim.image.Image(imvec.reshape(N,N), self.prior_next.psize, self.prior_next.ra, self.prior_next.dec, rf=self.obs_next.rf, source=self.prior_next.source, mjd=self.prior_next.mjd)
        scatt_im = self.scattering_model.Scatter(IM, Epsilon_Screen=so.MakeEpsilonScreenFromList(EpsilonList, N), ea_ker = self._ea_ker, sqrtQ=self._sqrtQ).imvec #the scattered image vector

        EA_Image = self.scattering_model.Ensemble_Average_Blur(IM, ker = self._ea_ker)
        EA_Gradient = so.Wrapped_Gradient((EA_Image.imvec/(FOV/N)).reshape(N, N))    
        #The gradient signs don't actually matter, but let's make them match intuition (i.e., right to left, bottom to top)
        EA_Gradient_x = -EA_Gradient[1]
        EA_Gradient_y = -EA_Gradient[0]

        Epsilon_Screen = so.MakeEpsilonScreenFromList(EpsilonList, N)
        phi = self.scattering_model.MakePhaseScreen(Epsilon_Screen, IM, obs_frequency_Hz=self.obs_next.rf,sqrtQ_init=self._sqrtQ).imvec.reshape((N, N))    
        phi_Gradient = so.Wrapped_Gradient(phi/(FOV/N))    
        phi_Gradient_x = -phi_Gradient[1]
        phi_Gradient_y = -phi_Gradient[0]

        #Entropy gradient; wrt unscattered image so unchanged by scattering
        regterm = 0
        reg_term_dict = self.make_reggrad_dict(imvec)    
        for regname in sorted(self.reg_term_next.keys()):
            regterm += self.reg_term_next[regname] * reg_term_dict[regname]

        # Chi^2 gradient wrt the unscattered image
        # First, the chi^2 gradient wrt to the scattered image
        datterm = 0.
        chi2_term_dict = self.make_chisqgrad_dict(scatt_im)            
        for dname in sorted(self.dat_term_next.keys()):
            datterm += self.dat_term_next[dname] * (chi2_term_dict[dname] - 1.)
        dchisq_dIa = datterm.reshape((N,N))
        # Now the chain rule factor to get the chi^2 gradient wrt the unscattered image
        gx = (rF**2.0 * so.Wrapped_Convolve(self._ea_ker_gradient_x[::-1,::-1], phi_Gradient_x * (dchisq_dIa))).flatten() 
        gy = (rF**2.0 * so.Wrapped_Convolve(self._ea_ker_gradient_y[::-1,::-1], phi_Gradient_y * (dchisq_dIa))).flatten()
        chisq_grad_im = so.Wrapped_Convolve(self._ea_ker[::-1,::-1], (dchisq_dIa)).flatten() + gx + gy

        # Gradient of the data chi^2 wrt to the epsilon screen
        #Preliminary Definitions
        chisq_grad_epsilon = np.zeros(N**2-1)
        i_grad = 0
        ell_mat = np.zeros((N,N))
        m_mat   = np.zeros((N,N))
        for ell in range(0, N):
            for m in range(0, N):
                ell_mat[ell,m] = ell
                m_mat[ell,m] = m

        #Real part; top row
        for t in range(1, (N+1)/2):
            s=0
            grad_term = so.Wrapped_Gradient(wavelengthbar/FOV*self._sqrtQ[s][t]*2.0*np.cos(2.0*np.pi/N*(ell_mat*s + m_mat*t))/(FOV/N))            
            grad_term_x = -grad_term[1]
            grad_term_y = -grad_term[0]
            chisq_grad_epsilon[i_grad] = np.sum( dchisq_dIa * rF**2 * ( EA_Gradient_x * grad_term_x + EA_Gradient_y * grad_term_y ) )        
            i_grad = i_grad + 1    

        #Real part; remainder
        for s in range(1,(N+1)/2):
            for t in range(N):
                grad_term = so.Wrapped_Gradient(wavelengthbar/FOV*self._sqrtQ[s][t]*2.0*np.cos(2.0*np.pi/N*(ell_mat*s + m_mat*t))/(FOV/N))            
                grad_term_x = -grad_term[1]
                grad_term_y = -grad_term[0]
                chisq_grad_epsilon[i_grad] = np.sum( dchisq_dIa * rF**2 * ( EA_Gradient_x * grad_term_x + EA_Gradient_y * grad_term_y ) )
                i_grad = i_grad + 1    

        #Imaginary part; top row
        for t in range(1, (N+1)/2):
            s=0
            grad_term = so.Wrapped_Gradient(-wavelengthbar/FOV*self._sqrtQ[s][t]*2.0*np.sin(2.0*np.pi/N*(ell_mat*s + m_mat*t))/(FOV/N))            
            grad_term_x = -grad_term[1]
            grad_term_y = -grad_term[0]
            chisq_grad_epsilon[i_grad] = np.sum( dchisq_dIa * rF**2 * ( EA_Gradient_x * grad_term_x + EA_Gradient_y * grad_term_y ) )
            i_grad = i_grad + 1    

        #Imaginary part; remainder
        for s in range(1,(N+1)/2):
            for t in range(N):
                grad_term = so.Wrapped_Gradient(-wavelengthbar/FOV*self._sqrtQ[s][t]*2.0*np.sin(2.0*np.pi/N*(ell_mat*s + m_mat*t))/(FOV/N))            
                grad_term_x = -grad_term[1]
                grad_term_y = -grad_term[0]
                chisq_grad_epsilon[i_grad] = np.sum( dchisq_dIa * rF**2 * ( EA_Gradient_x * grad_term_x + EA_Gradient_y * grad_term_y ) )
                i_grad = i_grad + 1    

        # Gradient of the chi^2 regularization term for the epsilon screen
        chisq_epsilon_grad = self.alpha_phi_next * 2.0*EpsilonList/((N*N-1)/2.0) 

        # chain rule term for change of variables        
        if self.transform_next == 'log': 
            regterm       *= imvec
            chisq_grad_im *= imvec

        return np.concatenate(((regterm + chisq_grad_im),(chisq_grad_epsilon + chisq_epsilon_grad))) 

    def plotcur(self, imvec):
        if self._show_updates:
            if self.transform_next == 'log': 
                imvec = np.exp(imvec)
            chi2_term_dict = self.make_chisq_dict(imvec)
            reg_term_dict = self.make_reg_dict(imvec)

            chi2_keys = sorted(chi2_term_dict.keys())
            chi2_1 = chi2_term_dict[chi2_keys[0]]
            chi2_2 = 0.
            if len(chi2_term_dict) > 1:
                chi2_2 = chi2_term_dict[chi2_keys[1]]

            outstr = "i: %d " % self._nit

            for dname in sorted(self.dat_term_next.keys()):
                outstr += "%s : %0.2f " % (dname, chi2_term_dict[dname])
            for regname in sorted(self.reg_term_next.keys()):
                outstr += "%s : %0.2f " % (regname, reg_term_dict[regname])

            if np.any(np.invert(self._embed_mask)): imvec = embed(imvec, self._embed_mask)
            plot_i(imvec, self.prior_next, self._nit, chi2_1, chi2_2, ipynb=False)
            
            print(outstr)
        self._nit += 1

    def plotcur_scattering(self, minvec):
        if self._show_updates:
            N = self.prior_next.xdim

            imvec       = minvec[:N**2]
            EpsilonList = minvec[N**2:] 
            if self.transform_next == 'log': 
                imvec = np.exp(imvec)

            IM = ehtim.image.Image(imvec.reshape(N,N), self.prior_next.psize, self.prior_next.ra, self.prior_next.dec, rf=self.obs_next.rf, source=self.prior_next.source, mjd=self.prior_next.mjd)
            scatt_im = self.scattering_model.Scatter(IM, Epsilon_Screen=so.MakeEpsilonScreenFromList(EpsilonList, N), ea_ker = self._ea_ker, sqrtQ=self._sqrtQ).imvec #the scattered image vector

            # Calculate the chi^2 using the scattered image
            datterm = 0.
            chi2_term_dict = self.make_chisq_dict(scatt_im)            
            for dname in sorted(self.dat_term_next.keys()):
                datterm += self.dat_term_next[dname] * (chi2_term_dict[dname] - 1.)

            # Calculate the entropy using the unscattered image
            regterm = 0
            reg_term_dict = self.make_reg_dict(imvec)  
            for regname in sorted(self.reg_term_next.keys()):
                regterm += self.reg_term_next[regname] * reg_term_dict[regname]

            # Scattering screen regularization term
            chisq_epsilon = sum(EpsilonList*EpsilonList)/((N*N-1.0)/2.0)    
            regterm_scattering = self.alpha_phi_next * (chisq_epsilon - 1.0)  

            outstr = "i: %d " % self._nit    

            for dname in sorted(self.dat_term_next.keys()):
                outstr += "%s : %0.2f " % (dname, chi2_term_dict[dname])
            for regname in sorted(self.reg_term_next.keys()):
                outstr += "%s : %0.2f " % (regname, reg_term_dict[regname])
            outstr += "Epsilon chi^2 : %0.2f " % (chisq_epsilon)
            outstr += "Max |Epsilon| : %0.2f " % (max(abs(EpsilonList)))
            print outstr

        self._nit += 1

    def make_image_I(self, grads=True, show_updates=True):
        
        # Checks and initialize
        self.check_params()
        self.check_limits()
        self.init_imager_I()

        # Generate and the initial image
        if self.transform_next == 'log': xinit = np.log(self._ninit_I)
        else: xinit = self._ninit_I       
        self._nit = 0

        # Print stats
        if show_updates: self._show_updates=True
        else: self._show_updates=False
        self.plotcur(xinit)
        
        # Minimize
        optdict = {'maxiter':self.maxit_next, 'ftol':STOP, 'maxcor':NHIST}
        tstart = time.time()
        if grads:
            res = opt.minimize(self.objfunc, xinit, method='L-BFGS-B', jac=self.objgrad, 
                               options=optdict, callback=self.plotcur)
        else:
            res = opt.minimize(self.objfunc, xinit, method='L-BFGS-B', 
                               options=optdict, callback=self.plotcur)
        tstop = time.time()

        # Format output
        out = res.x
        if self.transform_next == 'log': out = np.exp(res.x)
        if np.any(np.invert(self._embed_mask)): out = embed(out, self._embed_mask)
     
        outim = image.Image(out.reshape(self.prior_next.ydim, self.prior_next.xdim), 
                            self.prior_next.psize, self.prior_next.ra, self.prior_next.dec, 
                            rf=self.prior_next.rf, source=self.prior_next.source, 
                            mjd=self.prior_next.mjd, pulse=self.prior_next.pulse)
       
        # Preserving image complex polarization fractions
        if len(self.prior_next.qvec):
            qvec = self.prior_next.qvec * out / self.prior_next.imvec
            uvec = self.prior_next.uvec * out / self.prior_next.imvec
            outim.add_qu(qvec.reshape(self.prior_next.ydim, self.prior_next.xdim), 
                         uvec.reshape(self.prior_next.ydim, self.prior_next.xdim))
       
        # Print stats
        print("time: %f s" % (tstop - tstart))
        print("J: %f" % res.fun)
        print(res.message)
        
        # Append to history
        logstr = str(self.nruns) + ": make_image_I()" #TODO - what should the log string be? 
        self._append_image_history(outim, logstr)
        self.nruns += 1

        # Return Image object
        return outim

    def make_image_I_stochastic_optics(self, grads=True, show_updates=True):
        """Reconstructs an image of total flux density using the stochastic optics scattering mitigation technique.
           Uses the scattering model of the imager. If none has been specified, it will default to a standard model for Sgr A*.
           Returns the estimated unscattered image.

           Args:
                grads (bool): Flag for whether or not to use analytic gradients.
                show_updates (bool): Flag for whether or not to show updates for each step of convergence.
           Returns:
               out (Image): The estimated *unscattered* image.
        """

        N = self.prior_next.xdim

        # Checks and initialize
        self.check_params()
        self.check_limits()
        self.init_imager_I()
        self.init_imager_scattering()

        # Generate the initial image+screen vector. By default, the screen is re-initialized to zero each time.
        if self.transform_next == 'log': 
            xinit = np.log(self._ninit_I)
        else: 
            xinit = self._ninit_I     

        xinit = np.concatenate((xinit,np.zeros(N**2-1)))
        print xinit
        print xinit.shape
        print (np.exp(xinit))

        self._nit = 0

        # Print stats
        if show_updates: 
            self._show_updates=True
        else: 
            self._show_updates=False

        self.plotcur_scattering(xinit)
        
        # Minimize
        optdict = {'maxiter':self.maxit_next, 'ftol':STOP, 'maxcor':NHIST}
        tstart = time.time()
        if grads:
            res = opt.minimize(self.objfunc_scattering, xinit, method='L-BFGS-B', jac=self.objgrad_scattering, 
                               options=optdict, callback=self.plotcur_scattering)
        else:
            res = opt.minimize(self.objfunc_scattering, xinit, method='L-BFGS-B', 
                               options=optdict, callback=self.plotcur_scattering)
        tstop = time.time()

        # Format output
        out = res.x[:N**2]
        if self.transform_next == 'log': out = np.exp(out)
        if np.any(np.invert(self._embed_mask)): 
            raise Exception("Embedding is not currently implemented!")
            out = embed(out, self._embed_mask)
     
        outim = image.Image(out.reshape(N, N), 
                            self.prior_next.psize, self.prior_next.ra, self.prior_next.dec, 
                            rf=self.prior_next.rf, source=self.prior_next.source, 
                            mjd=self.prior_next.mjd, pulse=self.prior_next.pulse)
       
        # Preserving image complex polarization fractions
        if len(self.prior_next.qvec):
            qvec = self.prior_next.qvec * out / self.prior_next.imvec
            uvec = self.prior_next.uvec * out / self.prior_next.imvec
            outim.add_qu(qvec.reshape(N, N), 
                         uvec.reshape(N, N))
       
        # Print stats
        print "time: %f s" % (tstop - tstart)
        print "J: %f" % res.fun
        print res.message
        
        # Append to history
        logstr = str(self.nruns) + ": make_image_I_stochastic_optics()" 
        self._append_image_history(outim, logstr)
        self.nruns += 1

        # Return Image object
        return outim

    def _append_image_history(self, outim, logstr):
        self.logstr += (logstr + "\n")
        self._obs_list.append(self.obs_next)
        self._init_list.append(self.init_next)
        self._prior_list.append(self.prior_next)
        self._flux_list.append(self.flux_next)
        self._clipfloor_list.append(self.clipfloor_next)
        self._maxit_list.append(self.maxit_next)
        self._transform_list.append(self.transform_next)
        self._reg_term_list.append(self.reg_term_next)
        self._dat_term_list.append(self.dat_term_next)
        self._alpha_phi_list.append(self.alpha_phi_next)

        self._out_list.append(outim)
        return

    def make_image_P(self):
        return
    
    def make_image_scat(self):
        return  

   
    
    

    <|MERGE_RESOLUTION|>--- conflicted
+++ resolved
@@ -132,20 +132,12 @@
             return
 
         for term in sorted(self.dat_term_next.keys()):
-<<<<<<< HEAD
-            if term not in list(self.dat_term_last().keys()):
-=======
             if term not in self.dat_terms_last().keys():
->>>>>>> d8a2c9ff
                 self._change_imgr_params = True
                 return
 
         for term in sorted(self.reg_term_next.keys()):
-<<<<<<< HEAD
-            if term not in list(self.reg_term_last().keys()):
-=======
             if term not in self.reg_terms_last().keys():
->>>>>>> d8a2c9ff
                 self._change_imgr_params = True
                 return
         
@@ -579,7 +571,7 @@
                 outstr += "%s : %0.2f " % (regname, reg_term_dict[regname])
             outstr += "Epsilon chi^2 : %0.2f " % (chisq_epsilon)
             outstr += "Max |Epsilon| : %0.2f " % (max(abs(EpsilonList)))
-            print outstr
+            print(outstr)
 
         self._nit += 1
 
@@ -668,9 +660,9 @@
             xinit = self._ninit_I     
 
         xinit = np.concatenate((xinit,np.zeros(N**2-1)))
-        print xinit
-        print xinit.shape
-        print (np.exp(xinit))
+        print(xinit)
+        print(xinit.shape)
+        print(np.exp(xinit))
 
         self._nit = 0
 
@@ -713,9 +705,9 @@
                          uvec.reshape(N, N))
        
         # Print stats
-        print "time: %f s" % (tstop - tstart)
-        print "J: %f" % res.fun
-        print res.message
+        print("time: %f s" % (tstop - tstart))
+        print("J: %f" % res.fun)
+        print(res.message)
         
         # Append to history
         logstr = str(self.nruns) + ": make_image_I_stochastic_optics()" 
