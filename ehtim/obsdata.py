# obsdata.py
# a interferometric observation class
#
#    Copyright (C) 2018 Andrew Chael
#
#    This program is free software: you can redistribute it and/or modify
#    it under the terms of the GNU General Public License as published by
#    the Free Software Foundation, either version 3 of the License, or
#    (at your option) any later version.
#
#    This program is distributed in the hope that it will be useful,
#    but WITHOUT ANY WARRANTY; without even the implied warranty of
#    MERCHANTABILITY or FITNESS FOR A PARTICULAR PURPOSE.  See the
#    GNU General Public License for more details.
#
#    You should have received a copy of the GNU General Public License
#    along with this program.  If not, see <http://www.gnu.org/licenses/>.


from __future__ import division
from __future__ import print_function

from builtins import str
from builtins import range
from builtins import object

import string, copy
import numpy as np
import numpy.lib.recfunctions as rec
import matplotlib as mpl
import matplotlib.pyplot as plt
import scipy.optimize as opt
import itertools as it
import sys

import ehtim.image
import ehtim.io.save
import ehtim.io.load
import ehtim.observing.obs_simulate as simobs

from ehtim.const_def import *
from ehtim.observing.obs_helpers import *
from ehtim.statistics.dataframes import *
from ehtim.statistics.stats import *

import warnings
warnings.filterwarnings("ignore", message="Casting complex values to real discards the imaginary part")

##################################################################################################
# Obsdata object
##################################################################################################

class Obsdata(object):

    """A polarimetric VLBI observation of visibility amplitudes and phases (in Jy).

       Attributes:
           source (str): The source name
           ra (float): The source Right Ascension in fractional hours
           dec (float): The source declination in fractional degrees
           mjd (int): The integer MJD of the observation
           tstart (float): The start time of the observation in hours
           tstop (float): The end time of the observation in hours
           rf (float): The observation frequency in Hz
           bw (float): The observation bandwidth in Hz
           timetype (str): How to interpret tstart and tstop; either 'GMST' or 'UTC'
           polrep (str): polarization representation, either 'stokes' or 'circ'

           tarr (numpy.recarray): The array of telescope data with datatype DTARR
           tkey (dict): A dictionary of rows in the tarr for each site name
           data (numpy.recarray): the basic data with datatype DTPOL_STOKES or DTPOL_CIRC
           scantable (numpy.recarray): The array of scan information

           ampcal (bool): True if amplitudes calibrated
           phasecal (bool): True if phases calibrated
           opacitycal (bool): True if time-dependent opacities correctly accounted for in sigmas
           frcal (bool): True if feed rotation calibrated out of visibilities
           dcal (bool): True if D terms calibrated out of visibilities

           amp (numpy.recarray): An array of saved (averaged) visibility amplitudes
           bispec (numpy.recarray): An array of saved (averaged) bispectra
           cphase (numpy.recarray): An array of saved (averaged) closure phases
           camp (numpy.recarray): An array of saved (averaged) closure amplitudes
           logcamp (numpy.recarray): An array of saved (averaged) log closure amplitudes
    """

    def __init__(self, ra, dec, rf, bw, datatable, tarr, scantable=None,
                       polrep='stokes', source=SOURCE_DEFAULT, mjd=MJD_DEFAULT, timetype='UTC',
                       ampcal=True, phasecal=True, opacitycal=True, dcal=True, frcal=True):

        """A polarimetric VLBI observation of visibility amplitudes and phases (in Jy).

           Args:
               ra (float): The source Right Ascension in fractional hours
               dec (float): The source declination in fractional degrees
               rf (float): The observation frequency in Hz
               bw (float): The observation bandwidth in Hz

               datatable (numpy.recarray): the basic data with datatype DTPOL_STOKES or DTPOL_CIRC
               tarr (numpy.recarray): The array of telescope data with datatype DTARR
               scantable (numpy.recarray): The array of scan information

               polrep (str): polarization representation, either 'stokes' or 'circ'
               source (str): The source name
               mjd (int): The integer MJD of the observation
               timetype (str): How to interpret tstart and tstop; either 'GMST' or 'UTC'

               ampcal (bool): True if amplitudes calibrated
               phasecal (bool): True if phases calibrated
               opacitycal (bool): True if time-dependent opacities correctly accounted for in sigmas
               frcal (bool): True if feed rotation calibrated out of visibilities
               dcal (bool): True if D terms calibrated out of visibilities

           Returns:
               obsdata (Obsdata): an Obsdata object
        """

        if len(datatable) == 0:
            raise Exception("No data in input table!")
        if not (datatable.dtype in [DTPOL_STOKES, DTPOL_CIRC]):
            raise Exception("Data table dtype should be DTPOL_STOKES or DTPOL_CIRC")

        # Polarization Representation
        if polrep=='stokes':
            self.polrep = 'stokes'
            self.poldict = POLDICT_STOKES
            self.poltype = DTPOL_STOKES
        elif polrep=='circ':
            self.polrep = 'circ'
            self.poldict = POLDICT_CIRC
            self.poltype = DTPOL_CIRC
        else:
            raise Exception("only 'stokes' and 'circ' are supported polreps!")

        # Set the various observation parameters
        self.source = str(source)
        self.ra = float(ra)
        self.dec = float(dec)
        self.rf = float(rf)
        self.bw = float(bw)
        self.ampcal = bool(ampcal)
        self.phasecal = bool(phasecal)
        self.opacitycal = bool(opacitycal)
        self.dcal = bool(dcal)
        self.frcal = bool(frcal)

        if timetype not in ['GMST', 'UTC']:
            raise Exception("timetype must by 'GMST' or 'UTC'")
        self.timetype = timetype

        # Save the data
        self.data = datatable
        self.scans = scantable

        # Telescope array: default ordering is by sefd
        self.tarr =  tarr
        self.tkey = {self.tarr[i]['site']: i for i in range(len(self.tarr))}
        if np.any(self.tarr['sefdr']!=0) or np.any(self.tarr['sefdl']!=0):
            self.reorder_tarr_sefd()
#        elif np.any(self.unpack(['snr'])['snr'] > 0):
#            self.reorder_tarr_snr()
        self.reorder_baselines()

        # Get tstart, mjd and tstop
        times = self.unpack(['time'])['time']
        self.tstart = times[0]
        self.mjd = int(mjd)
        self.tstop = times[-1]
        if self.tstop < self.tstart:
            self.tstop += 24.0

        # Saved closure quantity arrays
        # TODO should we precompute these?
        self.amp=None
        self.bispec=None
        self.cphase=None
        self.camp=None
        self.logcamp=None

    def copy(self):

        """Copy the observation object.

           Args:

           Returns:
               (Obsdata): a copy of the Obsdata object.
        """

        newobs = Obsdata(self.ra, self.dec, self.rf, self.bw, self.data, self.tarr, source=self.source, mjd=self.mjd, polrep=self.polrep,
                         ampcal=self.ampcal, phasecal=self.phasecal, opacitycal=self.opacitycal, dcal=self.dcal, frcal=self.frcal,
                         timetype=self.timetype, scantable=self.scans)

        # copy over any precomputed tables
        newobs.amp = self.amp
        newobs.bispec = self.bispec
        newobs.cphase = self.cphase
        newobs.camp = self.camp
        newobs.logcamp = self.logcamp

        return newobs

    def switch_polrep(self, polrep_out='stokes', allow_singlepol=True, singlepol_hand='R'):

        """Return a new observation with the polarization representation changed
           Args:
               polrep_out (str):  the polrep of the output data
               allow_singlepol (bool): If True, treat single-polarization data as 
                                       Stokes I when converting from 'circ' polrep to 'stokes'
               singlepol_hand (str): 'R' or 'L'; determines which parallel-hand 
                                     is assumed when converting 'stokes' to 'circ'
                                     and only Stokes I is present
           Returns:
               (Obsdata): new Obsdata object with potentially different polrep
        """

        if polrep_out not in ['stokes','circ']:
            raise Exception("polrep_out must be either 'stokes' or 'circ'")
        if polrep_out==self.polrep:
            return self.copy()
        elif polrep_out=='stokes': #circ -> stokes
            data = np.empty(len(self.data), dtype=DTPOL_STOKES)
            rrmask = np.isnan(self.data['rrvis'])
            llmask = np.isnan(self.data['llvis'])            

            for f in DTPOL_STOKES:
                f = f[0]
                if f in ['time','tint','t1', 't2', 'tau1', 'tau2','u','v']:
                    data[f] = self.data[f]
                elif f=='vis':
                    data[f] = 0.5*(self.data['rrvis'] + self.data['llvis'])
                elif f=='qvis':
                    data[f] = 0.5*(self.data['lrvis'] + self.data['rlvis'])
                elif f=='uvis':
                    data[f] = 0.5j*(self.data['lrvis'] - self.data['rlvis'])
                elif f=='vvis':
                    data[f] = 0.5*(self.data['rrvis'] - self.data['llvis'])
                elif f in ['sigma','vsigma']:
                    data[f] = 0.5*np.sqrt(self.data['rrsigma']**2 + self.data['llsigma']**2)
                elif f in ['qsigma','usigma']:
                    data[f] = 0.5*np.sqrt(self.data['rlsigma']**2 + self.data['lrsigma']**2)
            if allow_singlepol:
                # In cases where only one polarization is present, use it as an estimator for Stokes I
                data['vis'][rrmask]   = self.data['llvis'][rrmask]
                data['sigma'][rrmask] = self.data['llsigma'][rrmask]

                data['vis'][llmask]   = self.data['rrvis'][llmask]
                data['sigma'][llmask] = self.data['rrsigma'][llmask]

        elif polrep_out=='circ': #stokes -> circ
            data = np.empty(len(self.data), dtype=DTPOL_CIRC)
            Vmask = np.isnan(self.data['vvis'])

            for f in DTPOL_CIRC:
                f = f[0]
                if f in ['time','tint','t1', 't2', 'tau1', 'tau2','u','v']:
                    data[f] = self.data[f]
                elif f=='rrvis':
                    data[f] = (self.data['vis'] + self.data['vvis'])
                elif f=='llvis':
                    data[f] = (self.data['vis'] - self.data['vvis'])
                elif f=='rlvis':
                    data[f] = (self.data['qvis'] + 1j*self.data['uvis'])
                elif f=='lrvis':
                    data[f] = (self.data['qvis'] - 1j*self.data['uvis'])
                elif f in ['rrsigma','llsigma']:
                    data[f] = np.sqrt(self.data['sigma']**2 + self.data['vsigma']**2)
                elif f in ['rlsigma','lrsigma']:
                    data[f] = np.sqrt(self.data['qsigma']**2 + self.data['usigma']**2)

            if allow_singlepol:
                # In cases where only Stokes I is present, copy it to a specified parallel-hand
                prefix = singlepol_hand.lower() + singlepol_hand.lower() # rr or ll
                if prefix not in ['rr','ll']:
                    raise Exception('singlepol_hand must be R or L')

                data[prefix + 'vis'][Vmask]   = self.data['vis'][Vmask]
                data[prefix + 'sigma'][Vmask] = self.data['sigma'][Vmask]

        newobs = Obsdata(self.ra, self.dec, self.rf, self.bw, data, self.tarr,
                         source=self.source, mjd=self.mjd, polrep=polrep_out,
                         ampcal=self.ampcal, phasecal=self.phasecal, opacitycal=self.opacitycal, 
                         dcal=self.dcal, frcal=self.frcal,
                         timetype=self.timetype, scantable=self.scans)
        return newobs

    def reorder_baselines(self):

        """Reorder baselines to match uvfits convention, based on the telescope array ordering
        """

        # Time partition the datatable
        datatable = self.data.copy()
        datalist = []
        for key, group in it.groupby(datatable, lambda x: x['time']):
            datalist.append(np.array([obs for obs in group]))

        # Remove conjugate baselines
        obsdata = []
        for tlist in datalist:
            blpairs = []
            for dat in tlist:
                if not (set((dat['t1'], dat['t2']))) in blpairs:

                     # Reverse the baseline in the right order for uvfits:
                     if(self.tkey[dat['t2']] < self.tkey[dat['t1']]):

                        (dat['t1'], dat['t2']) = (dat['t2'], dat['t1'])
                        (dat['tau1'], dat['tau2']) = (dat['tau2'], dat['tau1'])
                        dat['u'] = -dat['u']
                        dat['v'] = -dat['v']

                        if self.polrep=='stokes':
                            dat['vis'] = np.conj(dat['vis'])
                            dat['qvis'] = np.conj(dat['qvis'])
                            dat['uvis'] = np.conj(dat['uvis'])
                            dat['vvis'] = np.conj(dat['vvis'])
                        elif self.polrep=='circ':
                            dat['rrvis'] = np.conj(dat['rrvis'])
                            dat['llvis'] = np.conj(dat['llvis'])
                            #must switch l & r !!
                            rl = dat['rlvis'].copy()
                            lr = dat['lrvis'].copy()
                            dat['rlvis'] = np.conj(lr)
                            dat['lrvis'] = np.conj(rl)
                        else:
                            raise Exception("polrep must be either 'stokes' or 'circ'")

                     # Append the data point
                     blpairs.append(set((dat['t1'],dat['t2'])))
                     obsdata.append(dat)

        obsdata = np.array(obsdata, dtype=self.poltype)

        # Timesort data
        obsdata = obsdata[np.argsort(obsdata, order=['time','t1'])]

        # Save the data
        self.data = obsdata

        return

    def reorder_tarr_sefd(self):

        """Reorder the telescope array by SEFD minimal to maximum
        """

        sorted_list = sorted(self.tarr, key=lambda x: np.sqrt(x['sefdr']**2 + x['sefdl']**2))
        self.tarr = np.array(sorted_list,dtype=DTARR)
        self.tkey = {self.tarr[i]['site']: i for i in range(len(self.tarr))}
        self.reorder_baselines()

        return

    def reorder_tarr_snr(self):

        """Reorder the telescope array by median SNR maximal to minimal
        """

        snr = self.unpack(['t1','t2','snr'])
        snr_median = [np.median(snr[(snr['t1']==site) + (snr['t2']==site)]['snr']) for site in self.tarr['site']]
        idx = np.argsort(snr_median)[::-1]
        self.tarr = self.tarr[idx]
        self.tkey = {self.tarr[i]['site']: i for i in range(len(self.tarr))}
        self.reorder_baselines()

        return

    def reorder_tarr_random(self):

        """Randomly reorder the telescope array
        """

        idx = np.arange(len(self.tarr))
        np.random.shuffle(idx)
        self.tarr = self.tarr[idx]
        self.tkey = {self.tarr[i]['site']: i for i in range(len(self.tarr))}
        self.reorder_baselines()

        return

    def data_conj(self):

        """Make a data array including all conjugate baselines.

           Args:

           Returns:
               (numpy.recarray): a copy of the Obsdata.data table including all conjugate baselines.
        """

        data = np.empty(2*len(self.data), dtype=self.poltype)

        # Add the conjugate baseline data
        for f in self.poltype:
            f = f[0]
            if f in ['t1', 't2', 'tau1', 'tau2']:
                if f[-1]=='1': f2 = f[:-1]+'2'
                else: f2 = f[:-1]+'1'
                data[f] = np.hstack((self.data[f], self.data[f2]))

            elif f in ['u','v']:
                data[f] = np.hstack((self.data[f], -self.data[f]))

            #elif f in ['vis','qvis','uvis','vvis']:
            elif f in [self.poldict['vis1'],self.poldict['vis2'],
                       self.poldict['vis3'],self.poldict['vis4']]:
                if self.polrep=='stokes':
                    data[f] = np.hstack((self.data[f], np.conj(self.data[f])))
                elif self.polrep=='circ':
                    if f in ['rrvis','llvis']:
                        data[f] = np.hstack((self.data[f], np.conj(self.data[f])))
                    elif f=='rlvis':
                        data[f] = np.hstack((self.data['rlvis'], np.conj(self.data['lrvis'])))
                    elif f=='lrvis':
                        data[f] = np.hstack((self.data['lrvis'], np.conj(self.data['rlvis'])))
                else:
                    raise Exception("polrep must be either 'stokes' or 'circ'")

            else:
                data[f] = np.hstack((self.data[f], self.data[f]))

        # Sort the data by time
        data = data[np.argsort(data['time'])]

        return data

    def tlist(self, conj=False):

        """Group the data in a list of equal time observation datatables.

           Args:
                conj (bool): True if tlist_out includes conjugate baselines.

           Returns:
                (list): a list of data tables containing time-partitioned data
        """

        if conj:
            data = self.data_conj()
        else:
            data = self.data

        # partition the data by time
        datalist = []
        for key, group in it.groupby(data, lambda x: x['time']):
            datalist.append(np.array([obs for obs in group]))

        return np.array(datalist)

    def bllist(self,conj=False):

        """Group the data in a list of same baseline datatables.

           Args:
                conj (bool): True if tlist_out includes conjugate baselines.
           Returns:
                (list): a list of data tables containing baseline-partitioned data
        """

        if conj:
            data = self.data_conj()
        else:
            data = self.data

        # partition the data by baseline
        datalist = []
        idx = np.lexsort((data['t2'], data['t1']))
        for key, group in it.groupby(data[idx], lambda x: set((x['t1'], x['t2']))):
            datalist.append(np.array([obs for obs in group]))

        return np.array(datalist)

    def unpack_bl(self, site1, site2, fields, ang_unit='deg', debias=False, timetype=False):

        """Unpack the data over time on the selected baseline site1-site2.

           Args:
                site1 (str): First site name
                site2 (str): Second site name
                fields (list): list of unpacked quantities from available quantities in FIELDS
                ang_unit (str): 'deg' for degrees and 'rad' for radian phases
                debias (bool): True to debias visibility amplitudes
                timetype (str): 'GMST' or 'UTC'

           Returns:
                (numpy.recarray): unpacked numpy array with data in fields requested
        """

        if timetype==False:
            timetype=self.timetype

        # If we only specify one field
        if timetype not  in ['GMST','UTC','utc','gmst']:
            raise Exception("timetype should be 'GMST' or 'UTC'!")
        allfields = ['time']

        if not isinstance(fields, list): allfields.append(fields)
        else:
            for i in range(len(fields)): allfields.append(fields[i])

        # Get the data from data table on the selected baseline
        allout = []
        tlist = self.tlist(conj=True)
        for scan in tlist:
            for obs in scan:
                if (obs['t1'], obs['t2']) == (site1, site2):
                    obs = np.array([obs])
                    out = self.unpack_dat(obs, allfields, ang_unit=ang_unit, debias=debias, timetype=timetype)

                    allout.append(out)

        #if len(allout)==0:
            #raise Exception("Baseline %s-%s has no data!"%(site1,site2))

        return np.array(allout)

    def unpack(self, fields, mode='all', ang_unit='deg',  debias=False, conj=False, timetype=False):

        """Unpack the data for the whole observation .

           Args:
                fields (list): list of unpacked quantities from availalbe quantities in FIELDS
                mode (str): 'all' returns all data in single table, 'time' groups output by equal time, 'bl' groups by baseline
                ang_unit (str): 'deg' for degrees and 'rad' for radian phases
                debias (bool): True to debias visibility amplitudes
                conj (bool): True to include conjugate baselines
                timetype (str): 'GMST' or 'UTC'
           Returns:
                (numpy.recarray): unpacked numpy array with data in fields requested

        """

        if not mode in ('time', 'all', 'bl'):
            raise Exception("possible options for mode are 'time', 'all' and 'bl'")

        # If we only specify one field
        if not isinstance(fields, list): fields = [fields]

        if mode=='all':
            if conj:
                data = self.data_conj()
            else:
                data = self.data
            allout=self.unpack_dat(data, fields, ang_unit=ang_unit, debias=debias,timetype=timetype)

        elif mode=='time':
            allout=[]
            tlist = self.tlist(conj=True)
            for scan in tlist:
                out=self.unpack_dat(scan, fields, ang_unit=ang_unit, debias=debias,timetype=timetype)
                allout.append(out)

        elif mode=='bl':
            allout = []
            bllist = self.bllist()
            for bl in bllist:
                out = self.unpack_dat(bl, fields, ang_unit=ang_unit, debias=debias,timetype=timetype)
                allout.append(out)

        return allout


    def unpack_dat(self, data, fields, conj=False, ang_unit='deg', debias=False, timetype=False):

        """Unpack the data in a data recarray.

           Args:
                data (numpy.recarray): data recarray of format DTPOL_STOKES or DTPOL_CIRC
                fields (list): list of unpacked quantities from availalbe quantities in FIELDS
                ang_unit (str): 'deg' for degrees and 'rad' for radian phases
                debias (bool): True to debias visibility amplitudes
                conj (bool): True to include conjugate baselines
                timetype (str): 'GMST' or 'UTC'
           Returns:
                (numpy.recarray): unpacked numpy array with data in fields requested

        """

        if ang_unit=='deg': angle=DEGREE
        else: angle = 1.0

        # If we only specify one field
        if type(fields) is str:
            fields = [fields]

        if not timetype:
            timetype=self.timetype
        if timetype not  in ['GMST','UTC','gmst','utc']:
            raise Exception("timetype should be 'GMST' or 'UTC'!")

        # Get field data
        allout = []
        for field in fields:
            if field in ["time","time_utc","time_gmst"]:
                out = data['time']
                ty='f8'
            elif field in ["u","v","tint","tau1","tau2"]:
                out = data[field]
                ty = 'f8'
            elif field in ["uvdist"]:
                out = np.abs(data['u'] + 1j * data['v'])
                ty = 'f8'
            elif field in ["t1","el1","par_ang1","hr_ang1"]:
                sites = data["t1"]
                keys = [self.tkey[site] for site in sites]
                tdata = self.tarr[keys]
                out = sites
                ty = 'U32'
            elif field in ["t2","el2","par_ang2","hr_ang2"]:
                sites = data["t2"]
                keys = [self.tkey[site] for site in sites]
                tdata = self.tarr[keys]
                out = sites
                ty = 'U32'
            elif field in ['vis','amp','phase','snr','sigma','sigma_phase']:
                ty = 'c16'
                if self.polrep=='stokes':
                    out = data['vis']
                    sig = data['sigma']
                elif self.polrep=='circ':
                    out = 0.5*(data['rrvis'] + data['llvis'])
                    sig = 0.5*np.sqrt(data['rrsigma']**2 + data['llsigma']**2)
            elif field in ['qvis','qamp','qphase','qsnr','qsigma','qsigma_phase']:
                ty = 'c16'
                if self.polrep=='stokes':
                    out = data['qvis']
                    sig = data['qsigma']
                elif self.polrep=='circ':
                    out = 0.5*(data['lrvis'] + data['rlvis'])
                    sig = 0.5*np.sqrt(data['lrsigma']**2 + data['rlsigma']**2)
            elif field in ['uvis','uamp','uphase','usnr','usigma','usigma_phase']:
                ty = 'c16'
                if self.polrep=='stokes':
                    out = data['uvis']
                    sig = data['usigma']
                elif self.polrep=='circ':
                    out = 0.5j*(data['lrvis'] - data['rlvis'])
                    sig = 0.5*np.sqrt(data['lrsigma']**2 + data['rlsigma']**2)
            elif field in ['vvis','vamp','vphase','vsnr','vsigma','vsigma_phase']:
                ty = 'c16'
                if self.polrep=='stokes':
                    out = data['vvis']
                    sig = data['vsigma']
                elif self.polrep=='circ':
                    out = 0.5*(data['rrvis'] - data['llvis'])
                    sig = 0.5*np.sqrt(data['rrsigma']**2 + data['llsigma']**2)
            elif field in ['pvis','pamp','pphase','psnr','psigma','psigma_phase']:
                ty = 'c16'
                if self.polrep=='stokes':
                    out = data['qvis'] + 1j * data['uvis']
                    sig = np.sqrt(data['qsigma']**2 + data['usigma']**2)
                elif self.polrep=='circ':
                    out = data['rlvis']
                    sig = data['rlsigma']
            elif field in ['m','mamp','mphase','msnr','msigma','msigma_phase']:
                ty = 'c16'
                if self.polrep=='stokes':
                    out = (data['qvis'] + 1j * data['uvis'])/data['vis']
                    sig = merr(data['sigma'], data['qsigma'], data['usigma'], data['vis'], out)
                elif self.polrep=='circ':
                    out = 2 * data['rlvis'] / (data['rrvis'] + data['llvis'])
                    sig = merr2(data['rlsigma'], data['rrsigma'], data['llsigma'], 0.5*(data['rrvis']+data['llvis']), out)
            elif field in ['rrvis', 'rramp', 'rrphase', 'rrsnr', 'rrsigma', 'rrsigma_phase']:
                ty = 'c16'
                if self.polrep=='stokes':
                    out = data['vis'] + data['vvis']
                    sig = np.sqrt(data['sigma']**2 + data['vsigma']**2)
                elif self.polrep=='circ':
                    out = data['rrvis']
                    sig = data['rrsigma']
            elif field in ['llvis', 'llamp', 'llphase', 'llsnr', 'llsigma', 'llsigma_phase']:
                ty = 'c16'
                if self.polrep=='stokes':
                    out = data['vis'] - data['vvis']
                    sig = np.sqrt(data['sigma']**2 + data['vsigma']**2)
                elif self.polrep=='circ':
                    out = data['llvis']
                    sig = data['llsigma']
            elif field in ['rlvis', 'rlamp', 'rlphase', 'rlsnr', 'rlsigma', 'rlsigma_phase']:
                ty = 'c16'
                if self.polrep=='stokes':
                    out = data['qvis'] + 1j*data['uvis']
                    sig = np.sqrt(data['qsigma']**2 + data['usigma']**2)
                elif self.polrep=='circ':
                    out = data['rlvis']
                    sig = data['rlsigma']
            elif field in ['lrvis', 'lramp', 'lrphase', 'lrsnr', 'lrsigma', 'lrsigma_phase']:
                ty = 'c16'
                if self.polrep=='stokes':
                    out = data['qvis'] - 1j*data['uvis']
                    sig = np.sqrt(data['qsigma']**2 + data['usigma']**2)
                elif self.polrep=='circ':
                    out = data['lrvis']
                    sig = data['lrsigma']

            else: raise Exception("%s is not a valid field \n" % field +
                                  "valid field values are: " + ' '.join(FIELDS))

            if field in ["time_utc"] and timetype=='GMST':
                out = gmst_to_utc(out, self.mjd)
            if field in ["time_gmst"] and timetype=='UTC':
                out = utc_to_gmst(out, self.mjd)

            # Compute elevation and parallactic angles
            if field in ["el1","el2","hr_ang1","hr_ang2","par_ang1","par_ang2"]:
                if self.timetype=='GMST':
                    times_sid = data['time']
                else:
                    times_sid = utc_to_gmst(data['time'], self.mjd)

                thetas = np.mod((times_sid - self.ra)*HOUR, 2*np.pi)
                coords = recarr_to_ndarr(tdata[['x','y','z']],'f8')
                el_angle = elev(earthrot(coords, thetas), self.sourcevec())
                latlon = xyz_2_latlong(coords)
                hr_angles = hr_angle(times_sid*HOUR, latlon[:,1], self.ra*HOUR)

                if field in ["el1","el2"]:
                    out = el_angle/angle
                    ty  = 'f8'
                if field in ["hr_ang1","hr_ang2"]:
                    out = hr_angles/angle
                    ty  = 'f8'
                if field in ["par_ang1","par_ang2"]:
                    par_ang = par_angle(hr_angles, latlon[:,0], self.dec*DEGREE)
                    out = par_ang/angle
                    ty  = 'f8'

            # Get arg/amps/snr
            if field in ["amp", "qamp", "uamp","vamp","pamp","mamp","rramp","llamp","rlamp","lramp"]:
                out = np.abs(out)
                if debias:
                    out = amp_debias(out, sig)

                ty = 'f8'
            elif field in ["phase", "qphase", "uphase", "vphase","pphase",
                           "mphase","rrphase","llphase","lrphase","rlphase"]:
                out = np.angle(out)/angle
                ty = 'f8'
            elif field in ["sigma","qsigma","usigma","vsigma","psigma","msigma",
                           "rrsigma","llsigma","rlsigma","lrsigma"]:
                out = np.abs(sig)
                ty = 'f8'
            elif field in ["sigma_phase","qsigma_phase","usigma_phase",
                           "vsigma_phase","psigma_phase","msigma_phase",
                           "rrsigma_phase","llsigma_phase","rlsigma_phase","lrsigma_phase"]:
                out = np.abs(sig)/np.abs(out)/angle
                ty = 'f8'
            elif field in ["snr", "qsnr", "usnr", "vsnr", "psnr", "msnr","rrsnr","llsnr","rlsnr","lrsnr"]:
                out = np.abs(out)/np.abs(sig)
                ty = 'f8'

            # Reshape and stack with other fields
            out = np.array(out, dtype=[(field, ty)])

            if len(allout) > 0:
                allout = rec.merge_arrays((allout, out), asrecarray=True, flatten=True)
            else:
                allout = out

        return allout

    def sourcevec(self):

        """Return the source position vector in geocentric coordinates at 0h GMST.

           Args:

           Returns:
                (numpy.array): normal vector pointing to source in geocentric coordinates (m)
        """

        sourcevec = np.array([np.cos(self.dec*DEGREE), 0, np.sin(self.dec*DEGREE)])

        return sourcevec

    def res(self):

        """Return the nominal resolution (1/longest baseline) of the observation in radians.

           Args:

           Returns:
                (float): normal array resolution in radians
        """

        res = 1.0/np.max(self.unpack('uvdist')['uvdist'])

        return res

    def split_obs(self):

        """Split single observation into multiple observation files, one per scan.

           Args:

           Returns:
                (list): list of single-scan Obsdata objects
        """

        print("Splitting Observation File into " + str(len(self.tlist())) + " scans")


        # note that the tarr of the output includes all sites, even those that don't participate in the scan
        splitlist = [Obsdata(self.ra, self.dec, self.rf, self.bw, tdata, self.tarr,
                             source=self.source, polrep=self.polrep,
                             ampcal=self.ampcal, phasecal=self.phasecal, opacitycal=self.opacitycal,
                             dcal=self.dcal, frcal=self.frcal,
                             timetype=self.timetype, scantable=self.scans)
                     for tdata in self.tlist()
                    ]

        return splitlist

    def chisq(self, im, dtype='vis', mask=[],
              debias=True, systematic_noise=0.0, systematic_cphase_noise=0.0, maxset=False,
              ttype='nfft',fft_pad_factor=2):

        """Give the reduced chi^2 of the observation for the specified image and datatype.

           Args:
                im (Image): image to test chi^2
                dtype (str): data type of chi^2
                mask (arr): mask of same dimension as im.imvec to screen out pixels in chi^2 computation

                debias (bool): if True then apply debiasing to amplitudes/closure amplitudes
                systematic_noise (float): a fractional systematic noise tolerance to add to thermal sigmas
                systematic_noise_cphase (float): a value in degrees to add to the closure phase sigmas
                maxset (bool): set to True to use a maximal set instead of minimal set

                ttype (str): if "fast" or "nfft" use FFT to produce visibilities. Else "direct" for DTFT
                fft_pad_factor (float): zero pad the image to fft_pad_factor * image size in FFT

           Returns:
                (float): image chi^2
        """

        # TODO -- should import this at top, but the circular dependencies create a mess...
        import ehtim.imaging.imager_utils as iu
        (data, sigma, A) = iu.chisqdata(self, im, mask, dtype, ttype=ttype,
                                        fft_pad_factor=fft_pad_factor, maxset=maxset,
                                        systematic_cphase_noise=systematic_cphase_noise,
                                        systematic_noise=systematic_noise)
        chisq = iu.chisq(im.imvec, A, data, sigma, dtype, ttype=ttype, mask=mask)

        return chisq

    def recompute_uv(self):

        """Recompute u,v points using observation times and metadata

           Args:

           Returns:
                (Obsdata): New Obsdata object containing the same data with recomputed u,v points
        """

        times = self.data['time']
        site1 = self.data['t1']
        site2 = self.data['t2']
        arr = ehtim.array.Array(self.tarr)
        print ("Recomputing U,V Points using MJD %d \n RA %e \n DEC %e \n RF %e GHz"
                                       % (self.mjd, self.ra, self.dec, self.rf/1.e9))

        (timesout,uout,vout) = compute_uv_coordinates(arr, site1, site2, times, self.mjd, self.ra, self.dec,
                                                      self.rf, timetype=self.timetype, elevmin=0, elevmax=90)

        if len(timesout) != len(times):
            raise Exception("len(timesout) != len(times) in recompute_uv: check elevation  limits!!")

        datatable = self.data.copy()
        datatable['u'] = uout
        datatable['v'] = vout

        out = Obsdata(self.ra, self.dec, self.rf, self.bw, np.array(datatable), self.tarr,
                      source=self.source, mjd=self.mjd, polrep=self.polrep,
                      ampcal=self.ampcal, phasecal=self.phasecal, opacitycal=self.opacitycal,
                      dcal=self.dcal, frcal=self.frcal,
                      timetype=self.timetype, scantable=self.scans)

        return  out

    def avg_coherent(self, inttime, scan_avg=False, msgtype='bar'):

        """Coherently average data along u,v tracks in chunks of length inttime (sec)
           Uses new (fast) method with pandas

           Args:
                inttime (float): coherent integration time in seconds
           Returns:
                (Obsdata): Obsdata object containing averaged data
        """

        if (scan_avg==True)&(getattr(self.scans, "shape", None) is None):
            print('No scan data, ignoring scan_avg!')
            scan_avg=False

        vis_avg = coh_avg_vis(self,dt=inttime,return_type='rec',err_type='predicted',scan_avg=scan_avg)


        out = Obsdata(self.ra, self.dec, self.rf, self.bw, vis_avg, self.tarr,
                       source=self.source, mjd=self.mjd, polrep=self.polrep,
                       ampcal=self.ampcal, phasecal=self.phasecal, opacitycal=self.opacitycal,
                       dcal=self.dcal, frcal=self.frcal,
                       timetype=self.timetype, scantable=self.scans)
        return out

    def avg_coherent_old(self, inttime, msgtype='bar'):

        """Coherently average data along u,v tracks in chunks of length inttime (sec).
           Uses old (slow) method.

           Args:
                inttime (float): coherent integration time in seconds
           Returns:
                (Obsdata): Obsdata object containing averaged data
        """

        alldata_list = ['u', 'v','t1', 't2', 'tau1', 'tau2', 'tint', 'time',
                        self.poldict['vis1'],self.poldict['vis2'],
                        self.poldict['vis3'],self.poldict['vis4'],
                        self.poldict['sigma1'],self.poldict['sigma2'],
                        self.poldict['sigma3'],self.poldict['sigma4']]
        timesplit = self.unpack(alldata_list, mode='time')

        inttime_hr = inttime/3600.
        datatable = []
        timeregion =  []
        time_current = timesplit[0]['time'][0]
        tavg = 1

        for t in range(0, len(timesplit)):
            prog_msg(t+1, len(timesplit), msgtype=msgtype,nscan_last=t)

            # accumulate data in a time region
            if (timesplit[t]['time'][0] - time_current < inttime_hr):

                for i in range(0,len(timesplit[t]['time'])):
                    timeregion.append(np.array
                             ((
                               timesplit[t]['time'][i],
                               timesplit[t]['tint'][i],
                               timesplit[t]['t1'][i],
                               timesplit[t]['t2'][i],
                               timesplit[t]['tau1'][i],
                               timesplit[t]['tau2'][i],
                               timesplit[t]['u'][i],
                               timesplit[t]['v'][i],
                               timesplit[t][self.poldict['vis1']][i],
                               timesplit[t][self.poldict['vis2']][i],
                               timesplit[t][self.poldict['vis3']][i],
                               timesplit[t][self.poldict['vis4']][i],
                               timesplit[t][self.poldict['sigma1']][i],
                               timesplit[t][self.poldict['sigma2']][i],
                               timesplit[t][self.poldict['sigma3']][i],
                               timesplit[t][self.poldict['sigma4']][i]
                               ), dtype=self.poltype
                             ))


            # average data in a time region
            else:
                tavg += 1
                obs_timeregion = Obsdata(self.ra, self.dec, self.rf, self.bw, np.array(timeregion), self.tarr,
                                           source=self.source, mjd=self.mjd, polrep=self.polrep,
                                           ampcal=self.ampcal, phasecal=self.phasecal, opacitycal=self.opacitycal,
                                           dcal=self.dcal, frcal=self.frcal,
                                           timetype=self.timetype, scantable=self.scans)

                blsplit = obs_timeregion.unpack(alldata_list, mode='bl')
                for bl in range(0,len(blsplit)):

                    bldata = blsplit[bl]
                    datatable.append(np.array
                             ((
                               np.mean(obs_timeregion.data['time']),
                               np.mean(bldata['tint']),
                               bldata['t1'][0],
                               bldata['t2'][0],
                               np.mean(bldata['tau1']),
                               np.mean(bldata['tau2']),
                               np.mean(bldata['u']),
                               np.mean(bldata['v']),
                               np.mean(bldata[self.poldict['vis1']]),
                               np.mean(bldata[self.poldict['vis2']]),
                               np.mean(bldata[self.poldict['vis3']]),
                               np.mean(bldata[self.poldict['vis4']]),
                               np.sqrt(np.sum(bldata[self.poldict['sigma1']]**2)/len(bldata)**2),
                               np.sqrt(np.sum(bldata[self.poldict['sigma2']]**2)/len(bldata)**2),
                               np.sqrt(np.sum(bldata[self.poldict['sigma3']]**2)/len(bldata)**2),
                               np.sqrt(np.sum(bldata[self.poldict['sigma4']]**2)/len(bldata)**2)
                               ), dtype=self.poltype
                             ))

                # start a new time region
                timeregion = []
                time_current = timesplit[t]['time'][0]
                for i in range(0, len(timesplit[t]['time'])):
                    timeregion.append(np.array
                             ((
                               timesplit[t]['time'][i], timesplit[t]['tint'][i],
                               timesplit[t]['t1'][i], timesplit[t]['t2'][i],
                               timesplit[t]['tau1'][i], timesplit[t]['tau2'][i],
                               timesplit[t]['u'][i], timesplit[t]['v'][i],
                               timesplit[t][self.poldict['vis1']][i], timesplit[t][self.poldict['vis2']][i],
                               timesplit[t][self.poldict['vis3']][i], timesplit[t][self.poldict['vis4']][i],
                               timesplit[t][self.poldict['sigma1']][i], timesplit[t][self.poldict['sigma2']][i],
                               timesplit[t][self.poldict['sigma3']][i], timesplit[t][self.poldict['sigma4']][i]
                               ), dtype=self.poltype
                             ))
        print("\n")
        out = Obsdata(self.ra, self.dec, self.rf, self.bw, np.array(datatable), self.tarr,
                       polrep=self.polrep, source=self.source, mjd=self.mjd,
                       ampcal=self.ampcal, phasecal=self.phasecal, opacitycal=self.opacitycal,
                       dcal=self.dcal, frcal=self.frcal,
                       timetype=self.timetype, scantable=self.scans)

        return out

    def avg_incoherent(self,inttime,debias=True,scan_avg=False,err_type='predicted', msgtype='bar'):
        print('Incoherently averaging data, putting phases to zero!')
        amp_rec = incoh_avg_vis(self,dt=inttime,debias=debias,scan_avg=scan_avg,return_type='rec',rec_type='vis',err_type='predicted')
        out = Obsdata(self.ra, self.dec, self.rf, self.bw, amp_rec, self.tarr, source=self.source, mjd=self.mjd,
                       ampcal=self.ampcal, phasecal=self.phasecal, opacitycal=self.opacitycal, dcal=self.dcal, frcal=self.frcal,
                       timetype=self.timetype, scantable=self.scans)

        return out

    def avg_incoherent_old(self, inttime, debias=True, err_type='predicted', msgtype='bar'):

        """Incoherently average data along u,v tracks in chunks of length inttime (sec).

           Args:
               inttime (float): incoherent integration time in seconds
               debias (bool): if True then apply debiasing
               err_type (str): 'predicted' or 'measured'

           Returns:
               (Obsdata): Obsdata object containing averaged data
        """

        alldata_list = ['u', 'v','t1', 't2', 'tau1', 'tau2', 'tint', 'time',
                        self.poldict['vis1'],self.poldict['vis2'],
                        self.poldict['vis3'],self.poldict['vis4'],
                        self.poldict['sigma1'],self.poldict['sigma2'],
                        self.poldict['sigma3'],self.poldict['sigma4']]
        timesplit = self.unpack(alldata_list, mode='time')

        inttime_hr = inttime/3600.
        datatable = []
        timeregion =  []
        time_current = timesplit[0]['time'][0]
        tavg = 1

        for t in range(0, len(timesplit)):
            prog_msg(t+1, len(timesplit), msgtype=msgtype,nscan_last=t)

            # accumulate data in a time region
            if (timesplit[t]['time'][0] - time_current < inttime_hr):

                for i in range(0,len(timesplit[t]['time'])):
                    timeregion.append(np.array
                                ((
                                timesplit[t]['time'][i],
                                timesplit[t]['tint'][i],
                                timesplit[t]['t1'][i],
                                timesplit[t]['t2'][i],
                                timesplit[t]['tau1'][i],
                                timesplit[t]['tau2'][i],
                                timesplit[t]['u'][i],
                                timesplit[t]['v'][i],
                                timesplit[t][self.poldict['vis1']][i],
                                timesplit[t][self.poldict['vis2']][i],
                                timesplit[t][self.poldict['vis3']][i],
                                timesplit[t][self.poldict['vis4']][i],
                                timesplit[t][self.poldict['sigma1']][i],
                                timesplit[t][self.poldict['sigma2']][i],
                                timesplit[t][self.poldict['sigma3']][i],
                                timesplit[t][self.poldict['sigma4']][i]
                                ), dtype=self.poltype
                                ))

            # average data in a time region
            else:
                tavg += 1
                obs_timeregion = Obsdata(self.ra, self.dec, self.rf, self.bw, np.array(timeregion), self.tarr,
                                           source=self.source, mjd=self.mjd,polrep=self.polrep,
                                           ampcal=self.ampcal, phasecal=self.phasecal, opacitycal=self.opacitycal,
                                           dcal=self.dcal, frcal=self.frcal,
                                           timetype=self.timetype, scantable=self.scans)

                blsplit = obs_timeregion.unpack(alldata_list, mode='bl')
                for bl in range(0,len(blsplit)):

                    bldata = blsplit[bl]
                    amp_vis1, sig_vis1 = mean_incoh_amp_from_vis(bldata[self.poldict['vis1']],bldata[self.poldict['sigma1']],debias=debias,err_type=err_type)
                    amp_vis2, sig_vis2 = mean_incoh_amp_from_vis(bldata[self.poldict['vis2']],bldata[self.poldict['sigma2']],debias=debias,err_type=err_type)
                    amp_vis3, sig_vis3 = mean_incoh_amp_from_vis(bldata[self.poldict['vis3']],bldata[self.poldict['sigma3']],debias=debias,err_type=err_type)
                    amp_vis4, sig_vis4 = mean_incoh_amp_from_vis(bldata[self.poldict['vis4']],bldata[self.poldict['sigma4']],debias=debias,err_type=err_type)

                    datatable.append(np.array
                                ((
                                np.mean(obs_timeregion.data['time']),
                                np.mean(bldata['tint']),
                                bldata['t1'][0],
                                bldata['t2'][0],
                                np.mean(bldata['tau1']),
                                np.mean(bldata['tau2']),
                                np.mean(bldata['u']),
                                np.mean(bldata['v']),
                                amp_vis1, amp_vis2, amp_vis3, amp_vis4,
                                sig_vis1, sig_vis2, sig_vis3, sig_vis4
                                ), dtype=self.poltype
                                ))

                # start a new time region
                timeregion = []
                time_current = timesplit[t]['time'][0]
                for i in range(0, len(timesplit[t]['time'])):
                    timeregion.append(np.array
                                ((
                                timesplit[t]['time'][i], timesplit[t]['tint'][i],
                                timesplit[t]['t1'][i], timesplit[t]['t2'][i],
                                timesplit[t]['tau1'][i], timesplit[t]['tau2'][i],
                                timesplit[t]['u'][i], timesplit[t]['v'][i],
                                timesplit[t][self.poldict['vis1']][i], timesplit[t][self.poldict['vis2']][i],
                                timesplit[t][self.poldict['vis3']][i], timesplit[t][self.poldict['vis4']][i],
                                timesplit[t][self.poldict['sigma1']][i], timesplit[t][self.poldict['sigma2']][i],
                                timesplit[t][self.poldict['sigma3']][i], timesplit[t][self.poldict['sigma4']][i]
                                ), dtype=self.poltype
                                ))
        print("\n")
        out = Obsdata(self.ra, self.dec, self.rf, self.bw, np.array(datatable), self.tarr,
                       source=self.source, mjd=self.mjd, polrep=self.polrep,
                       ampcal=self.ampcal, phasecal=self.phasecal, opacitycal=self.opacitycal,
                       dcal=self.dcal, frcal=self.frcal,
                       timetype=self.timetype, scantable=self.scans)

        return out

    def add_amp(self, avg_time=0,scan_avg=False, debias=True, err_type='predicted',return_type='rec',round_s=0.1):
        """Adds attribute self.amp: amplitude table with incoherently averaged amplitudes

           Args:
               return_type: data frame ('df') or recarray ('rec')

               avg_time (float): closure amplitude averaging timescale
               debias (bool): if True then apply debiasing
               err_type (str): 'predicted' or 'measured'
        """
        #get spacing between datapoints in seconds
        tint0 = np.min(np.diff(np.asarray(sorted(list(set([x[0] for x in list(self.unpack('time'))]))))))*3600.
        if avg_time <= tint0:
            adf = make_amp(self,debias=debias,round_s=round_s)
            if return_type=='rec':
                adf = df_to_rec(adf,'amp')
            print("Updated self.amp: no averaging")
        else:
            adf = incoh_avg_vis(self,dt=avg_time,debias=debias,scan_avg=scan_avg,return_type=return_type,rec_type='amp',err_type=err_type)
            self.amp=adf
            print("Updated self.amp: avg_time %f s\n"%avg_time)


        return

    def add_bispec(self, return_type='rec', count='max',
                         avg_time=0, err_type='predicted', num_samples=1000, round_s=0.1):

        """Adds attribute self.bispec: bispectra table with bispectra averaged for dt

           Args:
               return_type: data frame ('df') or recarray ('rec')
               count (str): If 'min', return minimal set of bispectra, if 'max' return all bispectra up to reordering

               avg_time (float): bispectrum averaging timescale
               err_type (str): 'predicted' or 'measured'
               num_samples: number of bootstrap (re)samples if measuring error
               round_s (float): accuracy of datetime object in seconds

        """
        #get spacing between datapoints in seconds
        tint0 = np.min(np.diff(np.asarray(sorted(list(set([x[0] for x in list(self.unpack('time'))]))))))*3600.

        cdf = make_bsp_df(self, mode='all', round_s=round_s, count=count)
        if avg_time>tint0:
            cdf = average_bispectra(cdf,avg_time,return_type=return_type,num_samples=num_samples)
        else:
            print("Updated self.bispec: no averaging")
            if return_type=='rec':
                cdf = df_to_rec(cdf,'bispec')
        
        self.bispec = cdf
        print("Updated self.bispec: avg_time %f s\n"%avg_time)

        return

    def add_cphase(self,return_type='rec',count='max',
                        avg_time=0,err_type='predicted', num_samples=1000, round_s=0.1):

        """Adds attribute self.cphase: cphase table averaged for dt

           Args:
               return_type: data frame ('df') or recarray ('rec')
               count (str): If 'min', return minimal set of phases, if 'max' return all closure phases up to reordering

               avg_time (float): closure phase averaging timescale
               err_type (str): 'predicted' or 'measured'
               num_samples: number of bootstrap (re)samples if measuring error
               round_s (float): accuracy of datetime object in seconds

        """

        #get spacing between datapoints in seconds
        tint0 = np.min(np.diff(np.asarray(sorted(list(set([x[0] for x in list(self.unpack('time'))]))))))*3600.

        cdf = make_cphase_df(self, mode='all', round_s=round_s, count=count)
        if avg_time>tint0:
            cdf = average_cphases(cdf, avg_time, return_type=return_type, err_type=err_type, num_samples=num_samples)
        else:
            if return_type=='rec':
                cdf = df_to_rec(cdf,'cphase')
            print("Updated self.cphase: no averaging")
        self.cphase = cdf
        print("updated self.cphase: avg_time %f s\n"%avg_time)

        return

    def add_camp(self, return_type='rec', ctype='camp',
                       count='max', debias=True,
                       avg_time=0, err_type='predicted', num_samples=1000, round_s=0.1):

        """Adds attribute self.camp or self.logcamp: closure amplitudes table

           Args:
               return_type: data frame ('df') or recarray ('rec')
               ctype (str): The closure amplitude type ('camp' or 'logcamp')
               debias (bool): If True, debias the closure amplitude
               count (str): If 'min', return minimal set of amplitudes, if 'max' return all closure amplitudes up to inverses

               avg_time (float): closure amplitude averaging timescale
               err_type (str): 'predicted' or 'measured'
               num_samples: number of bootstrap (re)samples if measuring error
               round_s (float): accuracy of datetime object in seconds

        """
        #get spacing between datapoints in seconds
        tint0 = np.min(np.diff(np.asarray(sorted(list(set([x[0] for x in list(self.unpack('time'))]))))))*3600.

        if avg_time>tint0:
            foo = self.avg_incoherent(avg_time,debias=debias,err_type=err_type)
        else:
            foo = self
        cdf = make_camp_df(foo,ctype=ctype,debias=False,count=count,
                           round_s=round_s)
    
        if ctype=='logcamp':
            print("updated self.lcamp: no averaging")
        elif ctype=='camp':
            print("updated self.camp: no averaging")
        if return_type=='rec':
            cdf = df_to_rec(cdf,'camp')

        if ctype=='logcamp':
            self.logcamp = cdf
            print("updated self.logcamp: avg_time %f s\n" % avg_time)
        elif ctype=='camp':
            self.camp = cdf
            print("updated self.camp: avg_time %f s\n" % avg_time)

        return

    def add_logcamp(self, return_type='rec', ctype='camp',
                          count='max', debias=True,
                          avg_time=0, err_type='predicted', num_samples=1000, round_s=0.1):

        """Adds attribute self.logcamp: closure amplitudes table

           Args:
               return_type: data frame ('df') or recarray ('rec')
               ctype (str): The closure amplitude type ('camp' or 'logcamp')
               debias (bool): If True, debias the closure amplitude
               count (str): If 'min', return minimal set of amplitudes, if 'max' return all closure amplitudes up to inverses

               avg_time (float): closure amplitude averaging timescale
               err_type (str): 'predicted' or 'measured'
               num_samples: number of bootstrap (re)samples if measuring error
               round_s (float): accuracy of datetime object in seconds

        """
        self.add_camp(return_type=return_type, ctype='logcamp',
                      count=count, debias=debias,
                      avg_time=avg_time, err_type=err_type, num_samples=num_samples, round_s=round_s)

        return

    def add_all(self, return_type='rec',
                       count='max', debias=True,
                       avg_time=0, err_type='predicted', num_samples=1000, round_s=0.1):

        """Adds tables of all all averaged derived quantities self.amp,self.bispec,self.cphase,self.camp,self.logcamp

           Args:
               return_type: data frame ('df') or recarray ('rec')
               debias (bool): If True, debias the closure amplitude
               count (str): If 'min', return minimal set of closure quantities, if 'max' return all closure quantities

               avg_time (float): closure amplitude averaging timescale
               err_type (str): 'predicted' or 'measured'
               num_samples: number of bootstrap (re)samples if measuring error
               round_s (float): accuracy of datetime object in seconds

        """
        self.add_amp(return_type=return_type, avg_time=avg_time, debias=debias, err_type=err_type)
        self.add_bispec(return_type=return_type, count=count, avg_time=avg_time,
                        err_type=err_type, num_samples=num_samples, round_s=round_s)
        self.add_cphase(return_type=return_type, count=count, avg_time=avg_time,
                        err_type=err_type, num_samples=num_samples, round_s=round_s)
        self.add_camp(return_type=return_type, ctype='camp',
                     count=count, debias=debias,
                     avg_time=avg_time, err_type=err_type, num_samples=num_samples, round_s=round_s)
        self.add_camp(return_type=return_type, ctype='logcamp',
                     count=count, debias=debias,
                     avg_time=avg_time, err_type=err_type, num_samples=num_samples, round_s=round_s)

        return

    def add_scans(self,info='self',filepath='',dt=0.0165,margin=0.0001):
        '''Add scan info (self.scans) to obsdata object.

            Args:
                info (str): 'self' for scans inferred from data, 'txt' for text file
                with scans begining and end time, 'vex' for vex schedule file
                filepath (str): path to txt/vex file with scans info
                dt (float): minimal time interval between scans in hours
                margin (float): padding scans by that time margin in hours

        '''
        if info=='self':
            times_uni = np.asarray(sorted(list(set(self.data['time']))))
            scans = np.zeros_like(times_uni)
            scan_id=0
            for cou in range(len(times_uni)-1):
                scans[cou] = scan_id
                if (times_uni[cou+1]-times_uni[cou] > dt):
                    scan_id+=1
            scans[-1]=scan_id
            scanlist = np.asarray([ np.asarray([np.min(times_uni[scans==cou])-margin,np.max(times_uni[scans==cou])+margin]) for cou in range(int(scans[-1])+1)])    

        elif info=='txt':
             scanlist = np.loadtxt(filepath)
        elif info=='vex':
            vex0 = ehtim.vex.Vex(filepath)
            t_min = [vex0.sched[x]['start_hr'] for x in range(len(vex0.sched))]
            duration=[]
            for x in range(len(vex0.sched)):
                duration_foo =max([vex0.sched[x]['scan'][y]['scan_sec'] for y in range(len(vex0.sched[x]['scan']))])
                duration.append(duration_foo)
            t_max = [tmin + dur/3600. for (tmin,dur) in zip(t_min,duration)]
            scanlist = np.array([[tmin,tmax] for (tmin,tmax) in zip(t_min,t_max)])
        else:
            print("Parameter 'info' can only assume values 'self', 'txt' or 'vex'! ")
            scanlist=None
        self.scans = scanlist

        return

    def dirtybeam(self, npix, fov, pulse=PULSE_DEFAULT):

        """Make an image of the observation dirty beam.

           Args:
               npix (int): The pixel size of the square output image.
               fov (float): The field of view of the square output image in radians.
               pulse (function): The function convolved with the pixel values for continuous image.

           Returns:
               (Image): an Image object with the dirty beam.
        """

        pdim = fov/npix
        u = self.unpack('u')['u']
        v = self.unpack('v')['v']

        xlist = np.arange(0,-npix,-1)*pdim + (pdim*npix)/2.0 - pdim/2.0

        # TODO -- use NFFT
        im = np.array([[np.mean(np.cos(-2*np.pi*(i*u + j*v)))
                  for i in xlist]
                  for j in xlist])

        im = im[0:npix, 0:npix]

        # Normalize to a total beam power of 1
        im = im/np.sum(im)

        src = self.source + "_DB"
        outim = ehtim.image.Image(im, pdim, self.ra, self.dec, rf=self.rf, source=src, mjd=self.mjd, pulse=pulse)

        return outim

    def cleanbeam(self, npix, fov, pulse=PULSE_DEFAULT):

        """Make an image of the observation clean beam.

           Args:
               npix (int): The pixel size of the square output image.
               fov (float): The field of view of the square output image in radians.
               pulse (function): The function convolved with the pixel values for continuous image.

           Returns:
               (Image): an Image object with the clean beam.
        """

        im = ehtim.image.make_square(self, npix, fov, pulse=pulse)
        beamparams = self.fit_beam()
        im = im.add_gauss(1.0, beamparams)

        return im

    def fit_beam(self):

        """Fit a Gaussian to the dirty beam and return the parameters (fwhm_maj, fwhm_min, theta).

           Args:

           Returns:
               (tuple): a tuple (fwhm_maj, fwhm_min, theta) of the dirty beam parameters in radians.
        """

        # Define the sum of squares function that compares the quadratic expansion of the dirty image
        # with the quadratic expansion of an elliptical gaussian
        def fit_chisq(beamparams, db_coeff):

            (fwhm_maj2, fwhm_min2, theta) = beamparams
            a = 4 * np.log(2) * (np.cos(theta)**2/fwhm_min2 + np.sin(theta)**2/fwhm_maj2)
            b = 4 * np.log(2) * (np.cos(theta)**2/fwhm_maj2 + np.sin(theta)**2/fwhm_min2)
            c = 8 * np.log(2) * np.cos(theta) * np.sin(theta) * (1.0/fwhm_maj2 - 1.0/fwhm_min2)
            gauss_coeff = np.array((a,b,c))

            chisq = np.sum((np.array(db_coeff) - gauss_coeff)**2)

            return chisq

        # These are the coefficients (a,b,c) of a quadratic expansion of the dirty beam
        # For a point (x,y) in the image plane, the dirty beam expansion is 1-ax^2-by^2-cxy
        u = self.unpack('u')['u']
        v = self.unpack('v')['v']
        n = float(len(u))
        abc = (2.*np.pi**2/n) * np.array([np.sum(u**2), np.sum(v**2), 2*np.sum(u*v)])
        abc = 1e-20 * abc # Decrease size of coefficients

        # Fit the beam
        guess = [(50)**2, (50)**2, 0.0]
        params = opt.minimize(fit_chisq, guess, args=(abc,), method='Powell')

        # Return parameters, adjusting fwhm_maj and fwhm_min if necessary
        if params.x[0] > params.x[1]:
            fwhm_maj = 1e-10*np.sqrt(params.x[0])
            fwhm_min = 1e-10*np.sqrt(params.x[1])
            theta = np.mod(params.x[2], np.pi)
        else:
            fwhm_maj = 1e-10*np.sqrt(params.x[1])
            fwhm_min = 1e-10*np.sqrt(params.x[0])
            theta = np.mod(params.x[2] + np.pi/2.0, np.pi)

        gparams = np.array((fwhm_maj, fwhm_min, theta))

        return gparams

    def dirtyimage(self, npix, fov, pulse=PULSE_DEFAULT):

        """Make the observation dirty image (direct Fourier transform).

           Args:
               npix (int): The pixel size of the square output image.
               fov (float): The field of view of the square output image in radians.
               pulse (function): The function convolved with the pixel values for continuous image.

           Returns:
               (Image): an Image object with dirty image.
        """

        pdim = fov/npix
        u = self.unpack('u')['u']
        v = self.unpack('v')['v']
        vis = self.unpack('vis')['vis']
        qvis = self.unpack('qvis')['qvis']
        uvis = self.unpack('uvis')['uvis']
        vvis = self.unpack('vvis')['vvis']

        xlist = np.arange(0,-npix,-1)*pdim + (pdim*npix)/2.0 - pdim/2.0

        # TODO -- use NFFT
        # Take the DFTS
        # Shouldn't need to real about conjugate baselines b/c unpack does not return them
        im  = np.array([[np.mean(np.real(vis)*np.cos(-2*np.pi*(i*u + j*v)) -
                                 np.imag(vis)*np.sin(-2*np.pi*(i*u + j*v)))
                  for i in xlist]
                  for j in xlist])
        qim = np.array([[np.mean(np.real(qvis)*np.cos(-2*np.pi*(i*u + j*v)) -
                                 np.imag(qvis)*np.sin(-2*np.pi*(i*u + j*v)))
                  for i in xlist]
                  for j in xlist])
        uim = np.array([[np.mean(np.real(uvis)*np.cos(-2*np.pi*(i*u + j*v)) -
                                 np.imag(uvis)*np.sin(-2*np.pi*(i*u + j*v)))
                  for i in xlist]
                  for j in xlist])
        vim = np.array([[np.mean(np.real(vvis)*np.cos(-2*np.pi*(i*u + j*v)) -
                                 np.imag(vvis)*np.sin(-2*np.pi*(i*u + j*v)))
                  for i in xlist]
                  for j in xlist])

        dim = np.array([[np.mean(np.cos(-2*np.pi*(i*u + j*v)))
                  for i in xlist]
                  for j in xlist])

        # Final normalization
        im  = im /np.sum(dim)
        qim = qim/np.sum(dim)
        uim = uim/np.sum(dim)
        vim = vim/np.sum(dim)

        im = im[0:npix, 0:npix]
        qim = qim[0:npix, 0:npix]
        uim = uim[0:npix, 0:npix]
        vim = vim[0:npix, 0:npix]

        out = ehtim.image.Image(im, pdim, self.ra, self.dec, rf=self.rf, source=self.source, mjd=self.mjd, pulse=pulse)
        out.add_qu(qim, uim)
        out.add_v(vim)

        return out

    def rescale_noise(self, noise_rescale_factor=1.0):

        """Rescale the thermal noise on all Stokes parameters by a constant factor.
           This is useful for AIPS data, which has a single constant factor missing that relates 'weights' to thermal noise.

           Args:
               noise_rescale_factor (float): The number to multiple the existing sigmas by.

           Returns:
               (Obsdata): An Obsdata object with the rescaled noise values.
        """

        datatable = self.data.copy()

        for d in datatable:
            d[-4] = d[-4] * noise_rescale_factor
            d[-3] = d[-3] * noise_rescale_factor
            d[-2] = d[-2] * noise_rescale_factor
            d[-1] = d[-1] * noise_rescale_factor

        out = Obsdata(self.ra, self.dec, self.rf, self.bw, np.array(datatable), self.tarr,
                       source=self.source, mjd=self.mjd, polrep=self.polrep,
                       ampcal=self.ampcal, phasecal=self.phasecal, opacitycal=self.opacitycal,
                       dcal=self.dcal, frcal=self.frcal,
                       timetype=self.timetype, scantable=self.scans)

        return out

    def estimate_noise_rescale_factor(self, max_diff_sec=0.0, min_num=10, print_std=False, count='max', vtype='vis'):

        """Estimate a constant rescaling factor for thermal noise across all baselines, times, and polarizations.
           Uses pairwise differences of closure phases relative to the expected scatter from the thermal noise.
           This is useful for AIPS data, which has a single constant factor missing that relates 'weights' to thermal noise.

           Args:
               max_diff_sec (float): The maximum difference of adjacent closure phases (in seconds) to be included in the estimate.
                                     If 0, auto-estimates this value to twice the median scan length.
               min_num (int): The minimum number of closure phase differences for a triangle to be included in the set of estimators.
               print_std (bool): Whether or not to print the normalized standard deviation for each closure triangle.
               count (str): If 'min', use minimal set of phases, if 'max' use all closure phases up to reordering
               vtype (str): Visibility type (e.g., 'vis', 'llvis', 'rrvis', etc.)
           Returns:
               (float): The rescaling factor. This can be applied to the data using the obsdata member function rescale_noise().
        """

        if max_diff_sec == 0.0:
            max_diff_sec = 5 * np.median(self.unpack('tint')['tint'])
            print("estimated max_diff_sec: ", max_diff_sec)

        # Now check the noise statistics on all closure phase triangles
        c_phases = self.c_phases(vtype=vtype, mode='time', count=count, ang_unit='')

        # First, just determine the set of closure phase triangles
        all_triangles = []
        for scan in c_phases:
            for cphase in scan:
                all_triangles.append((cphase[1],cphase[2],cphase[3]))
        std_list = []
        print("Estimating noise rescaling factor from %d triangles...\n" % len(set(all_triangles)))

        # Now determine the differences of adjacent samples on each triangle, relative to the expected thermal noise
        i_count = 0
        for tri in set(all_triangles):
            i_count = i_count + 1
            if print_std:
                sys.stdout.write('\rGetting noise for triangles %i/%i ' % (i_count, len(set(all_triangles))))
                sys.stdout.flush()
            all_tri = np.array([[]])
            for scan in c_phases:
                for cphase in scan:
                    if cphase[1] == tri[0] and cphase[2] == tri[1] and cphase[3] == tri[2] and not np.isnan(cphase[-2]) and not np.isnan(cphase[-2]):
                        all_tri = np.append(all_tri, ((cphase[0], cphase[-2], cphase[-1])))
            all_tri = all_tri.reshape(int(len(all_tri)/3),3)

            # Now go through and find studentized differences of adjacent points
            s_list = np.array([])
            for j in range(len(all_tri)-1):
                if (all_tri[j+1,0]-all_tri[j,0])*3600.0 < max_diff_sec:
                    diff = (all_tri[j+1,1]-all_tri[j,1]) % (2.0*np.pi)
                    if diff > np.pi: diff -= 2.0*np.pi
                    s_list = np.append(s_list, diff/(all_tri[j,2]**2 + all_tri[j+1,2]**2)**0.5)

            if len(s_list) > min_num:
                std_list.append(np.std(s_list))
                if print_std == True:
                    print(tri, '%6.4f [%d differences]' % (np.std(s_list),len(s_list)))
            else:
                if print_std == True and len(all_tri)>0:
                    print(tri, '%d cphases found [%d differences < min_num = %d]' % (len(all_tri),len(s_list),min_num))

        if len(std_list) == 0:
            print("No suitable closure phase differences identified! Try using a larger max_diff_sec.")
            median = 1.0
        else:
            median = np.median(std_list)

        return median

    def flag_elev(self, elev_min=0.0, elev_max=90, output='kept'):

        """Flag visibilities for which either station is outside a stated elevation range

           Args:
               elev_min (float): Minimum elevation (deg)
               elev_max (float): Maximum elevation (deg)
               output (str): return: 'kept' (data after flagging), 'flagged' (data that were flagged), or 'both' (a dictionary)

           Returns:
               (Obsdata): a observation object with flagged data points removed
        """

        el_pairs = self.unpack(['el1','el2'])
        mask = (np.min((el_pairs['el1'],el_pairs['el2']),axis=0) > elev_min) * (np.max((el_pairs['el1'],el_pairs['el2']),axis=0) < elev_max)

        datatable_kept    = self.data.copy()
        datatable_flagged = self.data.copy()

        datatable_kept    = datatable_kept[mask]
        datatable_flagged = datatable_flagged[np.invert(mask)]
        print('Flagged %d/%d visibilities' % (len(datatable_flagged), len(self.data)))

        obs_kept = self.copy()
        obs_flagged = self.copy()
        obs_kept.data    = datatable_kept
        obs_flagged.data = datatable_flagged

        if output == 'flagged':
            return obs_flagged
        elif output == 'both':
            return {'kept':obs_kept,'flagged':obs_flagged}
        else:
            return obs_kept


    def flag_uvdist(self, uv_min=0.0, uv_max=1e12, output='kept'):

        """Flag data points outside a given uv range

           Args:
               uv_min (float): remove points with uvdist less than  this
               uv_max (float): remove points with uvdist greater than  this
               output (str): return: 'kept' (data after flagging), 'flagged' (data that were flagged), or 'both' (a dictionary)

           Returns:
               (Obsdata): a observation object with flagged data points removed
        """

        uvdist_list = self.unpack('uvdist')['uvdist']
        mask = np.array([uv_min <= uvdist_list[j] <= uv_max for j in range(len(uvdist_list))])
        datatable_kept    = self.data.copy()
        datatable_flagged = self.data.copy()

        datatable_kept    = datatable_kept[mask]
        datatable_flagged = datatable_flagged[np.invert(mask)]
        print('U-V flagged %d/%d visibilities' % (len(datatable_flagged), len(self.data)))

        obs_kept = self.copy()
        obs_flagged = self.copy()
        obs_kept.data    = datatable_kept
        obs_flagged.data = datatable_flagged

        if output == 'flagged':
            return obs_flagged
        elif output == 'both':
            return {'kept':obs_kept,'flagged':obs_flagged}
        else:
            return obs_kept

    def flag_sites(self, sites, output='kept'):

        """Flag data points that include the specified sites

           Args:
               sites (list): list of sites to remove from the data
               output (str): return: 'kept' (data after flagging), 'flagged' (data that were flagged), or 'both' (a dictionary)

           Returns:
               (Obsdata): a observation object with flagged data points removed
        """

        # This will remove all visibilities that include any of the specified sites
        datatable = self.data.copy()
        t1_list = self.unpack('t1')['t1']
        t2_list = self.unpack('t2')['t2']
        mask = np.array([t1_list[j] not in sites and t2_list[j] not in sites for j in range(len(t1_list))])

        datatable_kept    = self.data.copy()
        datatable_flagged = self.data.copy()

        datatable_kept    = datatable_kept[mask]
        datatable_flagged = datatable_flagged[np.invert(mask)]
        print('Flagged %d/%d visibilities' % (len(datatable_flagged), len(self.data)))

        obs_kept = self.copy()
        obs_flagged = self.copy()
        obs_kept.data    = datatable_kept
        obs_flagged.data = datatable_flagged

        if output == 'flagged': #return only the points flagged as anomalous
            return obs_flagged
        elif output == 'both':
            return {'kept':obs_kept,'flagged':obs_flagged}
        else:
            return obs_kept


    def flag_bl(self, sites, output='kept'):

        """Flag data points that include the specified baseline

           Args:
               sites (list): baseline to remove from the data
               output (str): return: 'kept' (data after flagging), 'flagged' (data that were flagged), or 'both' (a dictionary)

           Returns:
               (Obsdata): a observation object with flagged data points removed
        """

        # This will remove all visibilities that include any of the specified baseline
        obs_out = self.copy()
        t1_list = obs_out.unpack('t1')['t1']
        t2_list = obs_out.unpack('t2')['t2']
        mask = np.array([not(t1_list[j] in sites and t2_list[j] in sites) for j in range(len(t1_list))])

        datatable_kept    = self.data.copy()
        datatable_flagged = self.data.copy()

        datatable_kept    = datatable_kept[mask]
        datatable_flagged = datatable_flagged[np.invert(mask)]
        print('Flagged %d/%d visibilities' % (len(datatable_flagged), len(self.data)))

        obs_kept = self.copy()
        obs_flagged = self.copy()
        obs_kept.data    = datatable_kept
        obs_flagged.data = datatable_flagged

        if output == 'flagged': #return only the points flagged as anomalous
            return obs_flagged
        elif output == 'both':
            return {'kept':obs_kept,'flagged':obs_flagged}
        else:
            return obs_kept


    def flag_low_snr(self, snr_cut=3, output='kept'):

        """Flag low snr data points

           Args:
               snr_cut (float): remove points with snr lower than  this
               output (str): return: 'kept' (data after flagging), 'flagged' (data that were flagged), or 'both' (a dictionary)

           Returns:
               (Obsdata): a observation object with flagged data points removed
        """

        datatable = self.data.copy()
        mask = self.unpack('snr')['snr'] > snr_cut

        datatable_kept    = self.data.copy()
        datatable_flagged = self.data.copy()

        datatable_kept    = datatable_kept[mask]
        datatable_flagged = datatable_flagged[np.invert(mask)]
        print('snr flagged %d/%d visibilities' % (len(datatable_flagged), len(self.data)))

        obs_kept = self.copy()
        obs_flagged = self.copy()
        obs_kept.data    = datatable_kept
        obs_flagged.data = datatable_flagged

        if output == 'flagged': #return only the points flagged as anomalous
            return obs_flagged
        elif output == 'both':
            return {'kept':obs_kept,'flagged':obs_flagged}
        else:
            return obs_kept

    def flag_high_sigma(self, sigma_cut=.005, sigma_type='sigma', output='kept'):

        """Flag high sigma (thermal noise on Stoke I) data points

           Args:
               sigma_cut (float): remove points with sigma higher than  this
               sigma_type (str): sigma type (sigma, rrsigma, llsigma, etc.)
               output (str): return: 'kept' (data after flagging), 'flagged' (data that were flagged), or 'both' (a dictionary)

           Returns:
               (Obsdata): a observation object with flagged data points removed
        """

        datatable = self.data.copy()
        mask = self.unpack(sigma_type)[sigma_type] < sigma_cut

        datatable_kept    = self.data.copy()
        datatable_flagged = self.data.copy()

        datatable_kept    = datatable_kept[mask]
        datatable_flagged = datatable_flagged[np.invert(mask)]
        print('sigma flagged %d/%d visibilities' % (len(datatable_flagged), len(self.data)))

        obs_kept = self.copy()
        obs_flagged = self.copy()
        obs_kept.data    = datatable_kept
        obs_flagged.data = datatable_flagged

        if output == 'flagged': #return only the points flagged as anomalous
            return obs_flagged
        elif output == 'both':
            return {'kept':obs_kept,'flagged':obs_flagged}
        else:
            return obs_kept


    def flag_UT_range(self, UT_start_hour=0., UT_stop_hour=0.,flag_type='all',flag_what='',output='kept'):

        """Flag data points within a certain UT range

           Args:
               UT_start_hour (float): start of  time window
               UT_stop_hour (float): end of time window
               flag_type (str): 'all' for flagging everything, 'baseline' for flagginng given baseline, 'station' for flagging givern station
               flag_what (str): baseline or station to flag (order of stations in baseline doesn't matter)
               output (str): return: 'kept' (data after flagging), 'flagged' (data that were flagged), or 'both' (a dictionary)

           Returns:
               (Obsdata): a observation object with flagged data points removed
        """

        # This drops (or only keeps) points within a specified UT range
        datatable = self.data.copy()
        UT_mask = self.unpack('time')['time'] <= UT_start_hour
        UT_mask = UT_mask + (self.unpack('time')['time'] >= UT_stop_hour)
        if flag_type!='all':
            t1_list = self.unpack('t1')['t1']
            t2_list = self.unpack('t2')['t2']
            if flag_type=='station':
                station=flag_what
                what_mask = np.array([not (t1_list[j] == station or t2_list[j] == station) for j in range(len(t1_list))])
            elif flag_type=='baseline':
                station1=flag_what.split('-')[0]
                station2=flag_what.split('-')[1]
                stations=[station1,station2]
                what_mask = np.array([not ( (t1_list[j] in stations) and (t2_list[j] in stations) ) for j in range(len(t1_list))])
        else:
            what_mask = np.array([False for j in range(len(UT_mask))])
        mask = UT_mask|what_mask

        datatable_kept    = self.data.copy()
        datatable_flagged = self.data.copy()

        datatable_kept    = datatable_kept[mask]
        datatable_flagged = datatable_flagged[np.invert(mask)]
        print('time flagged %d/%d visibilities' % (len(datatable_flagged), len(self.data)))

        obs_kept = self.copy()
        obs_flagged = self.copy()
        obs_kept.data    = datatable_kept
        obs_flagged.data = datatable_flagged

        if output == 'flagged': #return only the points flagged as anomalous
            return obs_flagged
        elif output == 'both':
            return {'kept':obs_kept,'flagged':obs_flagged}
        else:
            return obs_kept

    def flags_from_file(self,flagfile,flag_type='station'):

        """Flagging data based on csv file

            Args:
                flagfile (str): path to csv file with mjd of flagging start / stop time
                and optionally baseline / station to flag
                flag_type (str): 'all' for flagging everything, 'baseline' for flagginng given baseline, 'station' for flagging givern station

            Returns:
                (Obsdata): a observation object with flagged data points removed
        """
        df = pd.read_csv(flagfile)
        mjd_start = list(df['mjd_start'])
        mjd_stop = list(df['mjd_stop'])
        if flag_type=='station':
            whatL = list(df['station'])
        elif flag_type=='baseline':
            whatL = list(df['baseline'])
        elif flag_type=='all':
            whatL = ['' for cou in range(len(mjd_start))]
        obs = self.copy()
        for cou in range(len(mjd_start)):
            what = whatL[cou]
            starth = (mjd_start[cou] % 1)*24.
            stoph=(mjd_stop[cou] % 1)*24.
            obs = obs.flag_UT_range( UT_start_hour=starth, UT_stop_hour=stoph, flag_type=flag_type,flag_what=what,output='kept')

        return obs


    def flag_anomalous(self, field='snr', max_diff_seconds=100, robust_nsigma_cut=5, output='kept'):

        """Flag anomalous data points

           Args:
               field (str): The quantity to test for
               max_diff_seconds (float): The moving window size for testing outliers
               robust_nsigma_cut (float): Outliers further than this many sigmas from the mean are removed
               output (str): What to return: 'kept' (data after flagging), 'flagged' (data that were flagged), or 'both' (a dictionary of 'kept' and 'flagged')
           Returns:
               (Obsdata): a observation object with flagged data points removed
        """

        stats = dict()
        for t1 in set(self.data['t1']):
            for t2 in set(self.data['t2']):
                vals = self.unpack_bl(t1,t2,field)
                if len(vals) > 0:
                    vals[field] = np.nan_to_num(vals[field]) # nans will all be dropped, which can be problematic for polarimetric values
                for j in range(len(vals)):
                    near_vals_mask = np.abs(vals['time'] - vals['time'][j])<max_diff_seconds/3600.0
                    fields  = vals[field][np.abs(vals['time'] - vals['time'][j])<max_diff_seconds/3600.0]                    

                    # Here, we use median absolute deviation from the median as a robust proxy for standard deviation
                    dfields = np.median(np.abs(fields-np.median(fields)))
                    if dfields == 0.0: # Avoid problem when the MAD is zero (e.g., a single sample)
                        dfields = 1.0
                    stats[(vals['time'][j][0], tuple(sorted((t1,t2))))] = np.abs(vals[field][j]-np.median(fields)) / dfields

        mask = np.array([stats[(rec[0], tuple(sorted((rec[2], rec[3]))))][0] < robust_nsigma_cut for rec in self.data])

        datatable_kept    = self.data.copy()
        datatable_flagged = self.data.copy()

        datatable_kept    = datatable_kept[mask]
        datatable_flagged = datatable_flagged[np.invert(mask)]
        print('anomalous %s flagged %d/%d visibilities' % (field, len(datatable_flagged), len(self.data)))

        # Make new observations with all data first to avoid problems with empty arrays
        obs_kept = self.copy()
        obs_flagged = self.copy()
        obs_kept.data    = datatable_kept
        obs_flagged.data = datatable_flagged

        if output == 'flagged': #return only the points flagged as anomalous
            return obs_flagged
        elif output == 'both':
            return {'kept':obs_kept,'flagged':obs_flagged}
        else:
            return obs_kept

    def reverse_taper(self, fwhm):

        """Reverse taper the observation with a circular Gaussian kernel

           Args:
               fwhm (float): real space fwhm size of convolution kernel in radian

           Returns:
               (Obsdata): a new reverse-tapered observation object
        """
        datatable = self.data.copy()
        vis1 = datatable[self.poldict['vis1']]
        vis2 = datatable[self.poldict['vis2']]
        vis3 = datatable[self.poldict['vis3']]
        vis4 = datatable[self.poldict['vis4']]
        sigma1 = datatable[self.poldict['sigma1']]
        sigma2 = datatable[self.poldict['sigma2']]
        sigma3 = datatable[self.poldict['sigma3']]
        sigma4 = datatable[self.poldict['sigma4']]
        u = datatable['u']
        v = datatable['v']

        fwhm_sigma = fwhm / (2*np.sqrt(2*np.log(2)))
        ker = np.exp(-2 * np.pi**2 * fwhm_sigma**2*(u**2+v**2))

        datatable[self.poldict['vis1']] = vis1/ker
        datatable[self.poldict['vis2']] = vis2/ker
        datatable[self.poldict['vis3']] = vis3/ker
        datatable[self.poldict['vis4']] = vis4/ker
        datatable[self.poldict['sigma1']] = sigma1/ker
        datatable[self.poldict['sigma2']] = sigma2/ker
        datatable[self.poldict['sigma3']] = sigma3/ker
        datatable[self.poldict['sigma4']] = sigma4/ker

        obstaper = Obsdata(self.ra, self.dec, self.rf, self.bw, datatable, self.tarr,
                           source=self.source, mjd=self.mjd, polrep=self.polrep,
                           ampcal=self.ampcal, phasecal=self.phasecal, opacitycal=self.opacitycal,
                           dcal=self.dcal, frcal=self.frcal,
                           timetype=self.timetype, scantable=self.scans)
        return obstaper

    def taper(self, fwhm):

        """Taper the observation with a circular Gaussian kernel

           Args:
               fwhm (float): real space fwhm size of convolution kernel in radian

           Returns:
               (Obsdata): a new tapered observation object
        """
        datatable = self.data.copy()

        vis1 = datatable[self.poldict['vis1']]
        vis2 = datatable[self.poldict['vis2']]
        vis3 = datatable[self.poldict['vis3']]
        vis4 = datatable[self.poldict['vis4']]
        sigma1 = datatable[self.poldict['sigma1']]
        sigma2 = datatable[self.poldict['sigma2']]
        sigma3 = datatable[self.poldict['sigma3']]
        sigma4 = datatable[self.poldict['sigma4']]
        u = datatable['u']
        v = datatable['v']

        fwhm_sigma = fwhm / (2*np.sqrt(2*np.log(2)))
        ker = np.exp(-2 * np.pi**2 * fwhm_sigma**2*(u**2+v**2))

        datatable[self.poldict['vis1']] = vis1*ker
        datatable[self.poldict['vis2']] = vis2*ker
        datatable[self.poldict['vis3']] = vis3*ker
        datatable[self.poldict['vis4']] = vis4*ker
        datatable[self.poldict['sigma1']] = sigma1*ker
        datatable[self.poldict['sigma2']] = sigma2*ker
        datatable[self.poldict['sigma3']] = sigma3*ker
        datatable[self.poldict['sigma4']] = sigma4*ker

        obstaper = Obsdata(self.ra, self.dec, self.rf, self.bw, datatable, self.tarr,
                           source=self.source, mjd=self.mjd, polrep=self.polrep,
                           ampcal=self.ampcal, phasecal=self.phasecal, opacitycal=self.opacitycal,
                           dcal=self.dcal, frcal=self.frcal,
                           timetype=self.timetype, scantable=self.scans)
        return obstaper

    def deblur(self):

        """Deblur the observation obs by dividing by the Sgr A* scattering kernel.

           Args:

           Returns:
               (Obsdata): a new deblurred observation object.
        """

        # make a copy of observation data
        datatable = self.data.copy()

        vis1 = datatable[self.poldict['vis1']]
        vis2 = datatable[self.poldict['vis2']]
        vis3 = datatable[self.poldict['vis3']]
        vis4 = datatable[self.poldict['vis4']]
        sigma1 = datatable[self.poldict['sigma1']]
        sigma2 = datatable[self.poldict['sigma2']]
        sigma3 = datatable[self.poldict['sigma3']]
        sigma4 = datatable[self.poldict['sigma4']]
        u = datatable['u']
        v = datatable['v']

        # divide visibilities by the scattering kernel
        for i in range(len(vis)):
            ker = sgra_kernel_uv(self.rf, u[i], v[i])
            vis1[i] = vis1[i]/ker
            vis2[i] = vis2[i]/ker
            vis2[i] = vis3[i]/ker
            vis4[i] = vis4[i]/ker
            sigma1[i] = sigma1[i]/ker
            sigma2[i] = sigma2[i]/ker
            sigma3[i] = sigma3[i]/ker
            sigma4[i] = sigma4[i]/ker

        datatable[self.poldict['vis1']] = vis1
        datatable[self.poldict['vis2']] = vis2
        datatable[self.poldict['vis3']] = vis3
        datatable[self.poldict['vis4']] = vis4
        datatable[self.poldict['sigma1']] = sigma1
        datatable[self.poldict['sigma2']] = sigma2
        datatable[self.poldict['sigma3']] = sigma3
        datatable[self.poldict['sigma4']] = sigma4

        obsdeblur = Obsdata(self.ra, self.dec, self.rf, self.bw, datatable, self.tarr,
                            source=self.source, mjd=self.mjd, polrep=self.polrep,
                            ampcal=self.ampcal, phasecal=self.phasecal, opacitycal=self.opacitycal,
                            dcal=self.dcal, frcal=self.frcal,
                            timetype=self.timetype, scantable=self.scans)
        return obsdeblur

    def fit_gauss(self, flux=1.0, fittype='amp', paramguess=(100*RADPERUAS, 100*RADPERUAS, 0.)):

        """Fit a gaussian to either Stokes I complex visibilities or Stokes I visibility amplitudes.

           Args:
                flux (float): total flux in the fitted gaussian
                fitttype (str): "amp" to fit to visibilty amplitudes
                paramguess (tuble): initial guess of fit Gaussian (fwhm_maj, fwhm_min, theta)

           Returns:
                (tuple) : a tuple (fwhm_maj, fwhm_min, theta) of the fit Gaussian parameters in radians.
        """

        #TODO this fit doesn't work very well!!
        vis = self.data['vis']
        u = self.data['u']
        v = self.data['v']
        sig = self.data['sigma']

        # error function
        if fittype=='amp':
            def errfunc(p):
            	vismodel = gauss_uv(u,v, flux, p, x=0., y=0.)
            	err = np.sum((np.abs(vis)-np.abs(vismodel))**2/sig**2)
            	return err
        else:
            def errfunc(p):
            	vismodel = gauss_uv(u,v, flux, p, x=0., y=0.)
            	err = np.sum(np.abs(vis-vismodel)**2/sig**2)
            	return err

        optdict = {'maxiter':5000} # minimizer params
        res = opt.minimize(errfunc, paramguess, method='Powell',options=optdict)
        gparams = res.x

        return gparams

    def bispectra(self, vtype='vis', mode='all', count='min',timetype=False):

        """Return a recarray of the equal time bispectra.

           Args:
               vtype (str): The visibilty type ('vis', 'qvis', 'uvis','vvis','rrvis','lrvis','rlvis','llvis') from which to assemble bispectra
               mode (str): If 'time', return phases in a list of equal time arrays, if 'all', return all phases in a single array
               count (str): If 'min', return minimal set of bispectra, if 'max' return all bispectra up to reordering
               timetype (str): 'GMST' or 'UTC'

           Returns:
               (numpy.recarry): A recarray of the bispectra values with datatype DTBIS
        """

        if timetype==False:
            timetype=self.timetype
        if not mode in ('time', 'all'):
            raise Exception("possible options for mode are 'time' and 'all'")
        if not count in ('min', 'max'):
            raise Exception("possible options for count are 'min' and 'max'")
        if not vtype in ('vis', 'qvis', 'uvis','vvis','rrvis','lrvis','rlvis','llvis'):
            raise Exception("possible options for vtype are 'vis', 'qvis', 'uvis','vvis','rrvis','lrvis','rlvis','llvis'")
        if timetype not  in ['GMST','UTC','gmst','utc']:
            raise Exception("timetype should be 'GMST' or 'UTC'!")

        # Generate the time-sorted data with conjugate baselines
        tlist = self.tlist(conj=True)
        out = []
        bis = []
        tt = 1
        for tdata in tlist:

            sys.stdout.write('\rGetting bispectra:: type %s, count %s, scan %i/%i ' % (vtype, count, tt, len(tlist)))
            sys.stdout.flush()

            tt += 1

            time = tdata[0]['time']
            if timetype in ['GMST','gmst'] and self.timetype=='UTC':
                time = utc_to_gmst(time, self.mjd)
            if timetype in ['UTC','utc'] and self.timetype=='GMST':
                time = gmst_to_utc(time, self.mjd)
            sites = list(set(np.hstack((tdata['t1'],tdata['t2']))))

            # Create a dictionary of baselines at the current time incl. conjugates;
            l_dict = {}
            for dat in tdata:
                l_dict[(dat['t1'], dat['t2'])] = dat

            # Determine the triangles in the time step
            # Minimal Set
            if count == 'min':
                tris = tri_minimal_set(sites, self.tarr, self.tkey)

            # Maximal  Set
            elif count == 'max':
                tris = list(it.combinations(sites,3))

            # Generate bispectra for each triangle
            for tri in tris:
                 # Keep default ordering !
#                # The ordering is north-south
#                a1 = np.argmax([self.tarr[self.tkey[site]]['z'] for site in tri])
#                a3 = np.argmin([self.tarr[self.tkey[site]]['z'] for site in tri])
#                a2 = 3 - a1 - a3
#                tri = (tri[a1], tri[a2], tri[a3])

                # Select triangle entries in the data dictionary
                try:
                    l1 = l_dict[(tri[0], tri[1])]
                    l2 = l_dict[(tri[1], tri[2])]
                    l3 = l_dict[(tri[2], tri[0])]
                except KeyError:
                    continue

                (bi, bisig) = make_bispectrum(l1,l2,l3,vtype,polrep=self.polrep)

                # Append to the equal-time list
                bis.append(np.array((time,
                                     tri[0], tri[1], tri[2],
                                     l1['u'], l1['v'],
                                     l2['u'], l2['v'],
                                     l3['u'], l3['v'],
                                     bi, bisig), dtype=DTBIS))

            # Append to outlist
            if mode=='time' and len(bis) > 0:
                out.append(np.array(bis))
                bis = []

        if mode=='all':
            out = np.array(bis)

        return out

    def c_phases(self, vtype='vis', mode='all', count='min', ang_unit='deg', timetype=False):

        """Return a recarray of the equal time closure phases.

           Args:
               vtype (str): The visibilty type ('vis','qvis','uvis','vvis','pvis') from which to assemble closure phases
               mode (str): If 'time', return phases in a list of equal time arrays, if 'all', return all phases in a single array
               count (str): If 'min', return minimal set of phases, if 'max' return all closure phases up to reordering
               ang_unit (str): If 'deg', return closure phases in degrees, else return in radians
               timetype (str): 'UTC' or 'GMST'

           Returns:
               (numpy.recarry): A recarray of the closure phases with datatype DTPHASE
        """

        if timetype==False:
            timetype=self.timetype
        if not mode in ('time', 'all'):
            raise Exception("possible options for mode are 'time' and 'all'")
        if not count in ('max', 'min'):
            raise Exception("possible options for count are 'max' and 'min'")
        if not vtype in ('vis', 'qvis', 'uvis','vvis','rrvis','lrvis','rlvis','llvis'):
            raise Exception("possible options for vtype are 'vis', 'qvis', 'uvis','vvis','rrvis','lrvis','rlvis','llvis'")
        if timetype not  in ['GMST','UTC','gmst','utc']:
            raise Exception("timetype should be 'GMST' or 'UTC'!")

        if ang_unit=='deg': angle=DEGREE
        else: angle = 1.0

        # Get the bispectra data
        bispecs = self.bispectra(vtype=vtype, mode='time', count=count, timetype=timetype)

        # Reformat into a closure phase list/array
        out = []
        cps = []

        for bis in bispecs:
            for bi in bis:
                if len(bi) == 0: continue
                bi.dtype.names = ('time','t1','t2','t3','u1','v1','u2','v2','u3','v3','cphase','sigmacp')
                bi['sigmacp'] = np.real(bi['sigmacp']/np.abs(bi['cphase'])/angle)
                bi['cphase'] = np.real((np.angle(bi['cphase'])/angle))
                cps.append(bi.astype(np.dtype(DTCPHASE)))
            if mode == 'time' and len(cps) > 0:
                out.append(np.array(cps))
                cps = []

        if mode == 'all':
            out = np.array(cps)
            
        print("\n")
        return out

    def bispectra_tri(self, site1, site2, site3, vtype='vis', timetype=False, bs=[],force_recompute=False):

        """Return complex bispectrum  over time on a triangle (1-2-3).

           Args:
               site1 (str): station 1 name
               site2 (str): station 2 name
               site3 (str): station 3 name
               vtype (str): The visibilty type ('vis','qvis','uvis','vvis','pvis') from which to assemble closure phases
               timetype (str): 'UTC' or 'GMST'

               bs (list): optionally pass in the time-sorted bispectra so they don't have to be recomputed
               force_recompute (bool): if True, recompute bispectra instead of using obs.cphase saved data

           Returns:
               (numpy.recarry): A recarray of the closure phases on this triangle with datatype DTPHASE
        """
        if timetype==False:
            timetype=self.timetype

        # Get bispectra (maximal set)
        if (len(bs)==0) and not (self.bispec is None) and not (len(self.bispec)==0) and not force_recompute:
            cphases=self.bispec
        elif (len(bs) == 0) or force_recompute:
            bs = self.bispectra(mode='all', count='max', vtype=vtype, timetype=timetype)

        # Get requested closure phases over time
        tri = (site1, site2, site3)
        outdata = []
        for obs in bs:
            obstri = (obs['t1'],obs['t2'],obs['t3'])
            if set(obstri) == set(tri):
                t1 = copy.deepcopy(obs['t1'])
                t2 = copy.deepcopy(obs['t2'])
                t3 = copy.deepcopy(obs['t3'])
                u1 = copy.deepcopy(obs['u1'])
                u2 = copy.deepcopy(obs['u2'])
                u3 = copy.deepcopy(obs['u3'])
                v1 = copy.deepcopy(obs['v1'])
                v2 = copy.deepcopy(obs['v2'])
                v3 = copy.deepcopy(obs['v3'])

                # Reorder baselines and flip the sign of the closure phase if necessary
                if t1==site1:
                    if t2==site2:
                        pass
                    else:
                        obs['t2']=t3
                        obs['t3']=t2

                        obs['u1']=-u3
                        obs['v1']=-v3
                        obs['u2']=-u2
                        obs['v2']=-v2
                        obs['u3']=-u1
                        obs['v3']=-v1
                        obs['bispec'] = np.conjugate(obs['bispec'])

                elif t1==site2:
                    if t2==site3:
                        obs['t1']=t3
                        obs['t2']=t1
                        obs['t3']=t2

                        obs['u1']=u3
                        obs['v1']=v3
                        obs['u2']=u1
                        obs['v2']=v1
                        obs['u3']=u2
                        obs['v3']=v2

                    else:
                        obs['t1']=t2
                        obs['t2']=t1

                        obs['u1']=-u1
                        obs['v1']=-v1
                        obs['u2']=-u3
                        obs['v2']=-v3
                        obs['u3']=-u2
                        obs['v3']=-v2
                        obs['bispec'] = np.conjugate(obs['bispec'])

                elif t1==site3:
                    if t2==site1:
                        obs['t1']=t2
                        obs['t2']=t3
                        obs['t3']=t1

                        obs['u1']=u2
                        obs['v1']=v2
                        obs['u2']=u3
                        obs['v2']=v3
                        obs['u3']=u1
                        obs['v3']=v1

                    else:
                        obs['t1']=t3
                        obs['t3']=t1

                        obs['u1']=-u2
                        obs['v1']=-v2
                        obs['u2']=-u1
                        obs['v2']=-v1
                        obs['u3']=-u3
                        obs['v3']=-v3
                        obs['bispec'] = np.conjugate(obs['bispec'])

                # TODO this should be more elegant & faster but doesn't work?
#                # Flip the sign of the closure phase if necessary
#                parity = paritycompare(tri, obstri)
#                if parity==-1:
#                    obs['bispec'] = np.abs(obs['bispec'])*np.exp(-1j*np.angle(obs['bispec']))
#                    t2 = copy.deepcopy(obs['t2'])
#                    u2 = copy.deepcopy(obs['u2'])
#                    v2 = copy.deepcopy(obs['v2'])
#                    obs['t2'] = obs['t3']
#                    obs['u2'] = obs['u3']
#                    obs['v2'] = obs['v3']
#                    obs['t3'] = t2
#                    obs['u3'] = u2
#                    obs['v3'] = v2

                outdata.append(np.array(obs, dtype=DTBIS))
                continue

        return np.array(outdata)


    def cphase_tri(self, site1, site2, site3, vtype='vis', ang_unit='deg', timetype=False, cphases=[],force_recompute=False):

        """Return closure phase  over time on a triangle (1-2-3).

           Args:
               site1 (str): station 1 name
               site2 (str): station 2 name
               site3 (str): station 3 name
               vtype (str): The visibilty type ('vis','qvis','uvis','vvis','pvis') from which to assemble closure phases
               ang_unit (str): If 'deg', return closure phases in degrees, else return in radians
               timetype (str): 'GMST' or 'UTC'

               cphases (list): optionally pass in the cphase so they are not recomputed if you are plotting multiple triangles
               force_recompute (bool): if True, recompute closure phases instead of using obs.cphase saved data

           Returns:
               (numpy.recarry): A recarray of the closure phases on this triangle with datatype DTPHASE
        """

        if timetype==False:
            timetype=self.timetype

        # Get closure phases (maximal set)
        if (len(cphases)==0) and not (self.cphase is None) and not (len(self.cphase)==0) and not force_recompute:
            cphases=self.cphase

        elif (len(cphases) == 0) or force_recompute:
            cphases = self.c_phases(mode='all', count='max', vtype=vtype, ang_unit=ang_unit, timetype=timetype)

        # Get requested closure phases over time
        tri = (site1, site2, site3)
        outdata = []
        for obs in cphases:
            obstri = (obs['t1'],obs['t2'],obs['t3'])
            if set(obstri) == set(tri):
                t1 = copy.deepcopy(obs['t1'])
                t2 = copy.deepcopy(obs['t2'])
                t3 = copy.deepcopy(obs['t3'])
                u1 = copy.deepcopy(obs['u1'])
                u2 = copy.deepcopy(obs['u2'])
                u3 = copy.deepcopy(obs['u3'])
                v1 = copy.deepcopy(obs['v1'])
                v2 = copy.deepcopy(obs['v2'])
                v3 = copy.deepcopy(obs['v3'])

                # Reorder baselines and flip the sign of the closure phase if necessary
                if t1==site1:
                    if t2==site2:
                        pass
                    else:
                        obs['t2']=t3
                        obs['t3']=t2

                        obs['u1']=-u3
                        obs['v1']=-v3
                        obs['u2']=-u2
                        obs['v2']=-v2
                        obs['u3']=-u1
                        obs['v3']=-v1
                        obs['cphase'] *= -1

                elif t1==site2:
                    if t2==site3:
                        obs['t1']=t3
                        obs['t2']=t1
                        obs['t3']=t2

                        obs['u1']=u3
                        obs['v1']=v3
                        obs['u2']=u1
                        obs['v2']=v1
                        obs['u3']=u2
                        obs['v3']=v2

                    else:
                        obs['t1']=t2
                        obs['t2']=t1

                        obs['u1']=-u1
                        obs['v1']=-v1
                        obs['u2']=-u3
                        obs['v2']=-v3
                        obs['u3']=-u2
                        obs['v3']=-v2
                        obs['cphase'] *= -1


                elif t1==site3:
                    if t2==site1:
                        obs['t1']=t2
                        obs['t2']=t3
                        obs['t3']=t1

                        obs['u1']=u2
                        obs['v1']=v2
                        obs['u2']=u3
                        obs['v2']=v3
                        obs['u3']=u1
                        obs['v3']=v1

                    else:
                        obs['t1']=t3
                        obs['t3']=t1

                        obs['u1']=-u2
                        obs['v1']=-v2
                        obs['u2']=-u1
                        obs['v2']=-v1
                        obs['u3']=-u3
                        obs['v3']=-v3
                        obs['cphase'] *= -1

#                # Flip the sign of the closure phase if necessary
#                # TODO this should be more elegant & faster but doesn't work?
#                parity = paritycompare(tri, obstri)
#                obs['cphase'] *= parity
#                if parity==-1:
#                    t2 = copy.deepcopy(obs['t2'])
#                    u2 = copy.deepcopy(obs['u2'])
#                    v2 = copy.deepcopy(obs['v2'])
#                    obs['t2'] = obs['t3']
#                    obs['u2'] = obs['u3']
#                    obs['v2'] = obs['v3']
#                    obs['t3'] = t2
#                    obs['u3'] = u2
#                    obs['v3'] = v2

                outdata.append(np.array(obs, dtype=DTCPHASE))
                continue

        return np.array(outdata)

    def c_amplitudes(self, vtype='vis', mode='all', count='min', ctype='camp', debias=True, timetype=False):

        """Return a recarray of the equal time closure amplitudes.

           Args:
               vtype (str): The visibilty type ('vis','qvis','uvis','vvis','pvis') from which to assemble closure amplitudes
               ctype (str): The closure amplitude type ('camp' or 'logcamp')
               mode (str): If 'time', return amplitudes in a list of equal time arrays, if 'all', return all amplitudes in a single array
               count (str): If 'min', return minimal set of amplitudes, if 'max' return all closure amplitudes up to inverses
               debias (bool): If True, debias the closure amplitude - the individual visibility amplitudes are always debiased.
               timetype (str): 'GMST' or 'UTC'

           Returns:
               (numpy.recarry): A recarray of the closure amplitudes with datatype DTCAMP

        """

        if timetype==False:
            timetype=self.timetype
        if not mode in ('time','all'):
            raise Exception("possible options for mode are 'time' and 'all'")
        if not count in ('max', 'min'):
            raise Exception("possible options for count are 'max' and 'min'")
        if not vtype in ('vis', 'qvis', 'uvis','vvis','rrvis','lrvis','rlvis','llvis'):
            raise Exception("possible options for vtype are 'vis', 'qvis', 'uvis','vvis','rrvis','lrvis','rlvis','llvis'")
        if not (ctype in ['camp', 'logcamp']):
            raise Exception("closure amplitude type must be 'camp' or 'logcamp'!")
        if timetype not  in ['GMST','UTC','gmst','utc']:
            raise Exception("timetype should be 'GMST' or 'UTC'!")

        # Get data sorted by time
        tlist = self.tlist(conj=True)
        out = []
        cas = []
        tt = 1
        for tdata in tlist:

            sys.stdout.write('\rGetting closure amps:: type %s %s , count %s, scan %i/%i' % (vtype, ctype, count, tt, len(tlist)))
            sys.stdout.flush()
            tt += 1

            time = tdata[0]['time']
            if timetype in ['GMST','gmst'] and self.timetype=='UTC':
                time = utc_to_gmst(time, self.mjd)
            if timetype in ['UTC','utc'] and self.timetype=='GMST':
                time = gmst_to_utc(time, self.mjd)

            sites = np.array(list(set(np.hstack((tdata['t1'], tdata['t2'])))))
            if len(sites) < 4:
                continue

            # Create a dictionary of baseline data at the current time including conjugates;
            l_dict = {}
            for dat in tdata:
                l_dict[(dat['t1'], dat['t2'])] = dat

            # Minimal set
            if count == 'min':
                quadsets = quad_minimal_set(sites, self.tarr, self.tkey)

            # Maximal Set
            elif count == 'max':
                # Find all quadrangles
                quadsets = list(it.combinations(sites,4))
                # Include 3 closure amplitudes on each quadrangle
                quadsets = np.array([(q, [q[0],q[2],q[1],q[3]], [q[0],q[1],q[3],q[2]]) for q in quadsets]).reshape((-1,4))

            # Loop over all closure amplitudes
            for quad in quadsets:
                # Blue is numerator, red is denominator
                if (quad[0], quad[1]) not in l_dict.keys():
                    continue
                if (quad[2], quad[3]) not in l_dict.keys():
                    continue
                if (quad[1], quad[2]) not in l_dict.keys():
                    continue
                if (quad[0], quad[3]) not in l_dict.keys():
                    continue

                try:
                    blue1 = l_dict[quad[0], quad[1]]
                    blue2 = l_dict[quad[2], quad[3]]
                    red1 = l_dict[quad[0], quad[3]]
                    red2 = l_dict[quad[1], quad[2]]
                except KeyError:
                    continue

                # Compute the closure amplitude and the error
                (camp, camperr) = make_closure_amplitude(blue1, blue2, red1, red2, vtype,
                                                         polrep=self.polrep,
                                                         ctype=ctype, debias=debias)

                # Add the closure amplitudes to the equal-time list
                # Our site convention is (12)(34)/(14)(23)
                cas.append(np.array((time,
                                     quad[0], quad[1], quad[2], quad[3],
                                     blue1['u'], blue1['v'], blue2['u'], blue2['v'],
                                     red1['u'], red1['v'], red2['u'], red2['v'],
                                     camp, camperr),
                                     dtype=DTCAMP))

            # Append all equal time closure amps to outlist
            if mode=='time':
                out.append(np.array(cas))
                cas = []

        if mode=='all':
            out = np.array(cas)
        print("\n")
        return out

    def camp_quad(self, site1, site2, site3, site4,
                        vtype='vis', ctype='camp', debias=True, timetype=False,
                        camps=[], force_recompute=False):

        """Return closure phase over time on a quadrange (1-2)(3-4)/(1-4)(2-3).

           Args:
               site1 (str): station 1 name
               site2 (str): station 2 name
               site3 (str): station 3 name
               site4 (str): station 4 name
               vtype (str): The visibilty type ('vis','qvis','uvis','vvis','pvis') from which to assemble closure amplitudes
               ctype (str): The closure amplitude type ('camp' or 'logcamp')
               debias (bool): If True, debias the closure amplitude - the individual visibility amplitudes are always debiased.
               timetype (str): 'UTC' or 'GMST'
               camps (list): optionally pass in the time-sorted camps so they don't have to be recomputed

           Returns:
               (numpy.recarry): A recarray of the closure amplitudes with datatype DTCAMP
        """

        if timetype==False:
            timetype=self.timetype

        quad = (site1, site2, site3, site4)
        b1 = set((site1, site2))
        b2 = set((site3, site4))

        r1 = set((site1, site4))
        r2 = set((site2, site3))

        # Get the closure amplitudes
        outdata = []

        # Get closure amplitudes (maximal set)
        if ((ctype=='camp') and (len(camps)==0)) and not (self.camp is None) and not (len(self.camp)==0) and not force_recompute:
            camps=self.camp
        elif ((ctype=='logcamp') and (len(camps)==0)) and not (self.logcamp is None) and not (len(self.logcamp)==0) and not force_recompute:
            camps=self.logcamp
        elif (len(camps)==0) or force_recompute:
            camps = self.c_amplitudes(mode='all', count='max', vtype=vtype, ctype=ctype, debias=debias, timetype=timetype)

        # camps does not contain inverses
        for obs in camps:

            num   = [set((obs['t1'], obs['t2'])), set((obs['t3'], obs['t4']))]
            denom = [set((obs['t1'], obs['t4'])), set((obs['t2'], obs['t3']))]

            obsquad = (obs['t1'], obs['t2'], obs['t3'], obs['t4'])
            if set(quad) == set(obsquad):

                # is this either  the closure amplitude or inverse?
                rightup = (b1 in num) and (b2 in num) and (r1 in denom) and (r2 in denom)
                wrongup = (b1 in denom) and (b2 in denom) and (r1 in num) and (r2 in num)
                if not (rightup or wrongup): continue

                #flip the inverse closure amplitudes
                if wrongup:
                    t1old = copy.deepcopy(obs['t1'])
                    u1old = copy.deepcopy(obs['u1'])
                    v1old = copy.deepcopy(obs['v1'])
                    t2old = copy.deepcopy(obs['t2'])
                    u2old = copy.deepcopy(obs['u2'])
                    v2old = copy.deepcopy(obs['v2'])
                    t3old = copy.deepcopy(obs['t3'])
                    u3old = copy.deepcopy(obs['u3'])
                    v3old = copy.deepcopy(obs['v3'])
                    t4old = copy.deepcopy(obs['t4'])
                    u4old = copy.deepcopy(obs['u4'])
                    v4old = copy.deepcopy(obs['v4'])
                    campold = copy.deepcopy(obs['camp'])
                    csigmaold = copy.deepcopy(obs['sigmaca'])

                    obs['t1'] = t1old
                    obs['t2'] = t4old
                    obs['t3'] = t3old
                    obs['t4'] = t2old

                    obs['u1'] = u3old
                    obs['v1'] = v3old

                    obs['u2'] = -u4old
                    obs['v2'] = -v4old

                    obs['u3'] = u1old
                    obs['v3'] = v1old

                    obs['u4'] = -u2old
                    obs['v4'] = -v2old

                    if ctype=='logcamp':
                        obs['camp'] = -campold
                        obs['sigmaca'] = csigmaold
                    else:
                        obs['camp'] = 1./campold
                        obs['sigmaca'] = csigmaold/(campold**2)


                t1old = copy.deepcopy(obs['t1'])
                u1old = copy.deepcopy(obs['u1'])
                v1old = copy.deepcopy(obs['v1'])
                t2old = copy.deepcopy(obs['t2'])
                u2old = copy.deepcopy(obs['u2'])
                v2old = copy.deepcopy(obs['v2'])
                t3old = copy.deepcopy(obs['t3'])
                u3old = copy.deepcopy(obs['u3'])
                v3old = copy.deepcopy(obs['v3'])
                t4old = copy.deepcopy(obs['t4'])
                u4old = copy.deepcopy(obs['u4'])
                v4old = copy.deepcopy(obs['v4'])

                # this is all same closure amplitude, but the ordering of labels is different
                # return the label ordering that the user requested!
                if (obs['t2'],obs['t1'],obs['t4'],obs['t3']) == quad:
                    obs['t1'] = t2old
                    obs['t2'] = t1old
                    obs['t3'] = t4old
                    obs['t4'] = t3old

                    obs['u1'] = -u1old
                    obs['v1'] = -v1old

                    obs['u2'] = -u2old
                    obs['v2'] = -v2old

                    obs['u3'] = u4old
                    obs['v3'] = v4old

                    obs['u4'] = u3old
                    obs['v4'] = v3old

                elif (obs['t3'],obs['t4'],obs['t1'],obs['t2']) == quad:
                    obs['t1'] = t3old
                    obs['t2'] = t4old
                    obs['t3'] = t1old
                    obs['t4'] = t2old

                    obs['u1'] = u2old
                    obs['v1'] = v2old

                    obs['u2'] = u1old
                    obs['v2'] = v1old

                    obs['u3'] = -u4old
                    obs['v3'] = -v4old

                    obs['u4'] = -u3old
                    obs['v4'] = -v3old

                elif (obs['t4'],obs['t3'],obs['t2'],obs['t1']) == quad:
                    obs['t1'] = t4old
                    obs['t2'] = t3old
                    obs['t3'] = t2old
                    obs['t4'] = t1old

                    obs['u1'] = -u2old
                    obs['v1'] = -v2old

                    obs['u2'] = -u1old
                    obs['v2'] = -v1old

                    obs['u3'] = -u3old
                    obs['v3'] = -v3old

                    obs['u4'] = -u4old
                    obs['v4'] = -v4old

                # append to output array
                outdata.append(np.array(obs, dtype=DTCAMP))

        return np.array(outdata)

    def plotall(self, field1, field2,
                    conj=False, debias=True, tag_bl=False,
                    ang_unit='deg', timetype=False,
                    axis=False, rangex=False, rangey=False,
                    color=SCOLORS[0], marker='o', markersize=MARKERSIZE, label=None,
                    export_pdf="", grid=True, ebar=True,
                    axislabels=True, legend=False, show=True):

        """Plot a field over time on a baseline site1-site2.

           Args:
               site1 (str): station 1 name
               site2 (str): station 2 name
               field (str): y-axis field (from FIELDS)

               conj (bool): Plot conjuage baseline data points if True
               debias (bool): If True, debias amplitudes.
               tag_bl (bool): if True, label each baseline
               ang_unit (str): phase unit 'deg' or 'rad'
               timetype (str): 'GMST' or 'UTC'

               axis (matplotlib.axes.Axes): add plot to this axis
               rangex (list): [xmin, xmax] x-axis limits
               rangey (list): [ymin, ymax] y-axis limits
               color (str): color for scatterplot points
               marker (str): matplotlib plot marker
               markersize (int): size of plot markers
               label (str): plot legend label

               export_pdf (str): path to pdf file to save figure
               grid (bool): Plot gridlines if True
               ebar (bool): Plot error bars if True
               axislabels (bool): Show axis labels if True
               legend (bool): Show legend if True
               show (bool): Display the plot if true

           Returns:
               (matplotlib.axes.Axes): Axes object with data plot
        """

        if timetype==False:
            timetype=self.timetype

        # Determine if fields are valid
        if (field1 not in FIELDS) and (field2 not in FIELDS):
            raise Exception("valid fields are " + ' '.join(FIELDS))

        if 'amp' in [field1, field2] and not (self.amp is None):
            print ("Warning: plotall is not using amplitudes in Obsdata.amp array!")

        # Label individual baselines
        # ANDREW TODO way too slow could this be faster??
        if tag_bl:
            clist = SCOLORS

            # make a color coding dictionary
            cdict = {}
            ii = 0
            baselines = list(it.combinations(self.tarr['site'],2))
            for baseline in baselines:
                cdict[(baseline[0],baseline[1])] = clist[ii%len(clist)]
                cdict[(baseline[1],baseline[0])] = clist[ii%len(clist)]
                ii+=1

            # get unique baselines -- TODO easier way? separate function?
            alldata = []
            allsigx = []
            allsigy = []
            bllist = []
            colors = []
            bldata = self.bllist(conj=conj)
            for bl in bldata:
                t1 = bl['t1'][0]
                t2 = bl['t2'][0]
                bllist.append((t1,t2))
                colors.append(cdict[(t1,t2)])

                # Unpack data
                dat = self.unpack_dat(bl, [field1,field2], ang_unit=ang_unit, debias=debias, timetype=timetype)
                alldata.append(dat)

                # X error bars
                if sigtype(field1):
                    allsigx.append(self.unpack_dat(bl,[sigtype(field1)], ang_unit=ang_unit)[sigtype(field1)])
                else:
                    allsigx.append(None)

                # Y error bars
                if sigtype(field2):
                    allsigy.append(self.unpack_dat(bl,[sigtype(field2)], ang_unit=ang_unit)[sigtype(field2)])
                else:
                    allsigy.append(None)

        # Don't Label individual baselines
        else:
            bllist = [['All','All']]
            colors = [color]

            # unpack data
            alldata = [self.unpack([field1, field2], conj=conj, ang_unit=ang_unit, debias=debias)]

            # X error bars
            if sigtype(field1):
                allsigx = [self.unpack(sigtype(field2), conj=conj, ang_unit=ang_unit)[sigtype(field1)]]
            else:
                allsigx = [None]

            # Y error bars
            if sigtype(field2):
                allsigy = [self.unpack(sigtype(field2), conj=conj, ang_unit=ang_unit)[sigtype(field2)]]
            else:
                allsigy = [None]

        # make plot(s)
        if axis:
            x = axis
        else:
            fig=plt.figure()
            x = fig.add_subplot(1,1,1)

        xmins = []
        xmaxes = []
        ymins = []
        ymaxes = []
        for i in range(len(alldata)):
            data = alldata[i]
            sigy = allsigy[i]
            sigx = allsigx[i]
            color = colors[i]

            # Flag out nans (to avoid problems determining plotting limits)
            nan_mask = np.isnan(data[field1]) + np.isnan(data[field2])
            data = data[~nan_mask]
            if not sigy is None: sigy = sigy[~nan_mask]
            if not sigx is None: sigx = sigx[~nan_mask]
            if len(data) == 0:
                continue

            bl = bllist[i]

            xmins.append(np.min(data[field1]))
            xmaxes.append(np.max(data[field1]))
            ymins.append(np.min(data[field2]))
            ymaxes.append(np.max(data[field2]))

            # Plot the data
            tolerance = len(data[field2])

            if label is None:
                label="%s-%s"%((str(bl[0]),str(bl[1])))
            else:
                label=str(label)

            if ebar and (np.any(sigy) or np.any(sigx)):
                x.errorbar(data[field1], data[field2], xerr=sigx, yerr=sigy, label=label,
                           fmt=marker, markersize=markersize, color=color,picker=tolerance)
            else:
                x.plot(data[field1], data[field2], marker, markersize=markersize, color=color,
                       label=label, picker=tolerance)

        # Data ranges
        if not rangex:
            rangex = [np.min(xmins) - 0.2 * np.abs(np.min(xmins)),
                      np.max(xmaxes) + 0.2 * np.abs(np.max(xmaxes))]
            if np.any(np.isnan(np.array(rangex))):
                print("Warning: NaN in data x range: specifying rangex to default")
                rangex = [-100,100]

        if not rangey:
            rangey = [np.min(ymins) - 0.2 * np.abs(np.min(ymins)),
                      np.max(ymaxes) + 0.2 * np.abs(np.max(ymaxes))]
            if np.any(np.isnan(np.array(rangey))):
                print("Warning: NaN in data y range: specifying rangey to default")
                rangey = [-100,100]

        x.set_xlim(rangex)
        x.set_ylim(rangey)

        # label and save
        if axislabels:
            try:
                x.set_xlabel(FIELD_LABELS[field1])
                x.set_ylabel(FIELD_LABELS[field2])
            except:
                x.set_xlabel(field1.capitalize())
                x.set_ylabel(field2.capitalize())
        if legend and tag_bl:
            plt.legend(ncol=2)
        elif legend:
            plt.legend()
        if grid:
            x.grid()
        if export_pdf != "" and not axis:
            fig.savefig(export_pdf, bbox_inches='tight')
        if show:
            plt.show(block=False)

        return x

    def plot_bl(self, site1, site2, field,
                debias=True, ang_unit='deg', timetype=False,
                axis=False, rangex=False, rangey=False,
                color=SCOLORS[0], marker='o', markersize=MARKERSIZE, label=None,
                export_pdf="", grid=True, ebar=True,
                axislabels=True, legend=False, show=True):

        """Plot a field over time on a baseline site1-site2.

           Args:
               site1 (str): station 1 name
               site2 (str): station 2 name
               field (str): y-axis field (from FIELDS)

               debias (bool): If True, debias amplitudes.
               ang_unit (str): phase unit 'deg' or 'rad'
               timetype (str): 'GMST' or 'UTC'

               axis (matplotlib.axes.Axes): add plot to this axis
               rangex (list): [xmin, xmax] x-axis limits
               rangey (list): [ymin, ymax] y-axis limits
               color (str): color for scatterplot points
               marker (str): matplotlib plot marker
               markersize (int): size of plot markers
               label (str): plot legend label

               export_pdf (str): path to pdf file to save figure
               grid (bool): Plot gridlines if True
               ebar (bool): Plot error bars if True
               axislabels (bool): Show axis labels if True
               legend (bool): Show legend if True
               show (bool): Display the plot if true

           Returns:
               (matplotlib.axes.Axes): Axes object with data plot
        """

        if timetype==False:
            timetype=self.timetype
        if ang_unit=='deg': angle=DEGREE
        else: angle = 1.0

        if field=='amp' and not (self.amp is None):
            print ("Warning: plot_bl is not using amplitudes in Obsdata.amp array!")

        if label is None:
            label=str(self.source)
        else:
            label=str(label)

        # Determine if fields are valid
        if field not in FIELDS:
            raise Exception("valid fields are " + string.join(FIELDS))

        plotdata = self.unpack_bl(site1, site2, field, ang_unit=ang_unit, debias=debias, timetype=timetype)

<<<<<<< HEAD
=======
        # Flag out nans (to avoid problems determining plotting limits)
        nan_mask = np.isnan(plotdata[field][:,0])
        plotdata = plotdata[~nan_mask]

>>>>>>> d45ecf87
        if not rangex:
            rangex = [self.tstart,self.tstop]
            if np.any(np.isnan(np.array(rangex))):
                print("Warning: NaN in data x range: specifying rangex to default")
                rangex = [0,24]
        if not rangey:
            rangey = [np.min(plotdata[field]) - 0.2 * np.abs(np.min(plotdata[field])),
                      np.max(plotdata[field]) + 0.2 * np.abs(np.max(plotdata[field]))]
            if np.any(np.isnan(np.array(rangey))):
                print("Warning: NaN in data y range: specifying rangex to default")
                rangey = [-100,100]

        # Plot the data
        if axis:
            x = axis
        else:
            fig = plt.figure()
            x = fig.add_subplot(1,1,1)

        if ebar and sigtype(field)!=False:
            errdata = self.unpack_bl(site1, site2, sigtype(field), ang_unit=ang_unit, debias=debias)
            errdata = errdata[~nan_mask]
            x.errorbar(plotdata['time'][:,0], plotdata[field][:,0],yerr=errdata[sigtype(field)][:,0],
                       fmt=marker, markersize=markersize, color=color, linestyle='none', label=label)
        else:
            x.plot(plotdata['time'][:,0], plotdata[field][:,0], marker, markersize=markersize,
                   color=color, label=label, linestyle='none')

        x.set_xlim(rangex)
        x.set_ylim(rangey)

        if axislabels:
            x.set_xlabel(self.timetype + ' (hr)')
            try:
                x.set_ylabel(FIELD_LABELS[field])
            except:
                x.set_ylabel(field.capitalize())
            x.set_title('%s - %s'%(site1,site2))

        if grid:
            x.grid()
        if legend:
            plt.legend()
        if export_pdf != "" and not axis:
            fig.savefig(export_pdf, bbox_inches='tight')
        if show:
            plt.show(block=False)

        return x

    def plot_cphase(self, site1, site2, site3,
                        vtype='vis', cphases=[], force_recompute=False, ang_unit='deg', timetype=False,
                        axis=False, rangex=False, rangey=False,
                        color=SCOLORS[0], marker='o', markersize=MARKERSIZE, label=None,
                        export_pdf="", grid=True, ebar=True,
                        axislabels=True, legend=False, show=True):

        """Plot a field over time on a baseline site1-site2.

           Args:
               site1 (str): station 1 name
               site2 (str): station 2 name
               field (str): y-axis field (from FIELDS)

               vtype (str): The visibilty type ('vis','qvis','uvis','vvis','pvis') from which to assemble bispectra
               cphases (list): optionally pass in the closure phases so they don't have to be recomputed
               force_recompute (bool): if True, recompute closure phases instead of using stored data

               ang_unit (str): phase unit 'deg' or 'rad'
               timetype (str): 'GMST' or 'UTC'

               axis (matplotlib.axes.Axes): add plot to this axis
               rangex (list): [xmin, xmax] x-axis limits
               rangey (list): [ymin, ymax] y-axis limits
               color (str): color for scatterplot points
               marker (str): matplotlib plot marker
               markersize (int): size of plot markers
               label (str): plot legend label

               export_pdf (str): path to pdf file to save figure
               grid (bool): Plot gridlines if True
               ebar (bool): Plot error bars if True
               axislabels (bool): Show axis labels if True
               legend (bool): Show legend if True
               show (bool): Display the plot if true

           Returns:
               (matplotlib.axes.Axes): Axes object with data plot
        """

        if timetype==False:
            timetype=self.timetype
        if ang_unit=='deg': angle=1.0
        else: angle = DEGREE

        if label is None:
            label=str(self.source)
        else:
            label=str(label)

        # Get closure phases (maximal set)
        if (len(cphases)==0) and not (self.cphase is None) and not force_recompute:
            cphases=self.cphase

        cpdata = self.cphase_tri(site1, site2, site3, vtype=vtype, timetype=timetype, cphases=cphases, force_recompute=force_recompute)
        plotdata = np.array([[obs['time'],obs['cphase']*angle,obs['sigmacp']] for obs in cpdata])

        nan_mask = np.isnan(plotdata[:,1])
        plotdata = plotdata[~nan_mask]

        if len(plotdata) == 0:
            print("%s %s %s : No closure phases on this triangle!" % (site1,site2,site3))
            return

        # Plot the data
        if axis:
            x = axis
        else:
            fig=plt.figure()
            x = fig.add_subplot(1,1,1)

        # Data ranges
        if not rangex:
            rangex = [self.tstart,self.tstop]
            if np.any(np.isnan(np.array(rangex))):
                print("Warning: NaN in data x range: specifying rangex to default")
                rangex = [0, 24]

        if not rangey:
            if ang_unit=='deg':rangey = [-190,190]
            else: rangey=[-1.1*np.pi,1.1*np.pi]

        x.set_xlim(rangex)
        x.set_ylim(rangey)


        if ebar and np.any(plotdata[:,2]):
            x.errorbar(plotdata[:,0], plotdata[:,1], yerr=plotdata[:,2], fmt=marker, markersize=markersize,
                       color=color, linestyle='none',label=label)
        else:
            x.plot(plotdata[:,0], plotdata[:,1], marker, markersize=markersize, color=color, linestyle='none', label=label)

        if axislabels:
            x.set_xlabel(self.timetype + ' (h)')
            if ang_unit=='deg':
                x.set_ylabel(r'Closure Phase $(^\circ)$')
            else:
                x.set_ylabel(r'Closure Phase (radian)')

        x.set_title('%s - %s - %s' % (site1,site2,site3))

        if grid:
            x.grid()
        if legend:
            plt.legend()
        if export_pdf != "" and not axis:
            fig.savefig(export_pdf, bbox_inches='tight')
        if show:
            plt.show(block=False)

        return x

    def plot_camp(self, site1, site2, site3, site4,
                        vtype='vis', ctype='camp', camps=[], force_recompute=False,
                        debias=False, timetype=False,
                        axis=False, rangex=False, rangey=False,
                        color=SCOLORS[0], marker='o', markersize=MARKERSIZE, label=None,
                        export_pdf="", grid=True, ebar=True,
                        axislabels=True, legend=False, show=True):

        """Plot closure phase over time on a quadrange (1-2)(3-4)/(1-4)(2-3).

           Args:
               site1 (str): station 1 name
               site2 (str): station 2 name
               site3 (str): station 3 name
               site4 (str): station 4 name

               vtype (str): The visibilty type ('vis','qvis','uvis','vvis','pvis') from which to assemble closure amplitudes
               ctype (str): The closure amplitude type ('camp' or 'logcamp')
               camps (list): optionally pass in camps so they don't have to be recomputed
               force_recompute (bool): if True, recompute closure amplitudes instead of using stored data

               debias (bool): If True, debias the closure amplitude - the individual visibility amplitudes are always debiased.
               timetype (str): 'GMST' or 'UTC'

               axis (matplotlib.axes.Axes): amake_cdd plot to this axis
               rangex (list): [xmin, xmax] x-axis limits
               rangey (list): [ymin, ymax] y-axis limits
               color (str): color for scatterplot points
               marker (str): matplotlib plot marker
               markersize (int): size of plot markers
               label (str): plot legend label

               export_pdf (str): path to pdf file to save figure
               grid (bool): Plot gridlines if True
               ebar (bool): Plot error bars if True
               axislabels (bool): Show axis labels if True
               legend (bool): Show legend if True
               show (bool): Display the plot if true

           Returns:
               (matplotlib.axes.Axes): Axes object with data plot
        """

        if timetype==False:
            timetype=self.timetype
        if label is None:
            label=str(self.source)

        else:
            label=str(label)

        # Get closure amplitudes (maximal set)
        if ((ctype=='camp') and (len(camps)==0) and not (self.camp is None) and not (len(self.camp)==0) and not force_recompute):
            camps=self.camp
        elif ((ctype=='logcamp') and (len(camps)==0) and not (self.logcamp is None) and not (len(self.logcamp)==0) and not force_recompute):
            camps=self.logcamp

        # Get closure amplitudes (maximal set)
        cpdata = self.camp_quad(site1, site2, site3, site4,
                                vtype=vtype, ctype=ctype,
                                debias=debias, timetype=timetype,
                                camps=camps,force_recompute=force_recompute)

        plotdata = np.array([[obs['time'],obs['camp'],obs['sigmaca']] for obs in cpdata])
        plotdata = np.array(plotdata)

        nan_mask = np.isnan(plotdata[:,1])
        plotdata = plotdata[~nan_mask]

        if len(plotdata) == 0:
            print("No closure amplitudes on this quadrangle!")
            return

        # Data ranges
        if not rangex:
            rangex = [self.tstart,self.tstop]
            if np.any(np.isnan(np.array(rangex))):
                print("Warning: NaN in data x range: specifying rangex to default")
                rangex = [0, 24]

        if not rangey:
            rangey = [np.min(plotdata[:,1]) - 0.2 * np.abs(np.min(plotdata[:,1])),
                      np.max(plotdata[:,1]) + 0.2 * np.abs(np.max(plotdata[:,1]))]
            if np.any(np.isnan(np.array(rangey))):
                print("Warning: NaN in data y range: specifying rangey to default")
                if ctype=='camp': rangey = [0,100]
                if ctype=='logcamp': rangey = [-10,10]

        # Plot the data
        if axis:
            x = axis
        else:
            fig=plt.figure()
            x = fig.add_subplot(1,1,1)

        if ebar and np.any(plotdata[:,2]):
            x.errorbar(plotdata[:,0], plotdata[:,1], yerr=plotdata[:,2], fmt=marker, markersize=markersize,
                       color=color, linestyle='none',label=label)
        else:
            x.plot(plotdata[:,0], plotdata[:,1],marker, markersize=markersize, color=color, linestyle='none',label=label)

        x.set_xlim(rangex)
        x.set_ylim(rangey)

        if axislabels:
            x.set_xlabel(self.timetype + ' (h)')
            if ctype=='camp':
                x.set_ylabel('Closure Amplitude')
            elif ctype=='logcamp':
                x.set_ylabel('Log Closure Amplitude')
            x.set_title('(%s - %s)(%s - %s)/(%s - %s)(%s - %s)'%(site1,site2,site3,site4,
                                                                 site1,site4,site2,site3))
        if grid:
            x.grid()
        if legend:
            plt.legend()
        if export_pdf != "" and not axis:
            fig.savefig(export_pdf, bbox_inches='tight')
        if show:
            plt.show(block=False)
            return
        else:
            return x

    def save_txt(self, fname):

        """Save visibility data to a text file.

           Args:
                fname (str): path to output text file
        """

        ehtim.io.save.save_obs_txt(self,fname)

        return

    def save_uvfits(self, fname, force_singlepol=False):

        """Save visibility data to uvfits file.

           Args:
                fname (str): path to output text file
                force_singlepol (str): if 'R' or 'L', will interpret stokes I field as 'RR' or 'LL'
        """
        #TODO POL -- does force_singlepol stil make sense  here ???
        if force_singlepol!=False and self.polrep!='stokes':
            raise Exception("force_singlepol is incompatible with polrep!='stokes'")

        ehtim.io.save.save_obs_uvfits(self,fname,force_singlepol=force_singlepol)

        return

    def save_oifits(self, fname, flux=1.0):

        """ Save visibility data to oifits. Polarization data is NOT saved.

            Args:
                fname (str): path to output text file
                flux (float): normalization total flux
        """
        if self.polrep!='stokes':
            raise Exception("save_oifits not yet implemented for polreps other than 'stokes'")

        #Antenna diameter currently incorrect and the exact times are not correct in the datetime object
        ehtim.io.save.save_obs_oifits(self, fname, flux=flux)

        return

##################################################################################################
# Observation creation functions
##################################################################################################
def merge_obs(obs_List):

    """Merge a list of observations into a single observation file.

       Args:
           obs_List (list): list of split observation Obsdata objects.
       Returns:
           mergeobs (Obsdata): merged Obsdata object containing all scans in input list
    """

    if (len(set([obs.polrep for obs in obs_List])) > 1):
        raise Exception("All observations must have the same polarization representaiton !")
        return

    if (len(set([obs.ra for obs in obs_List])) > 1 or
        len(set([obs.dec for obs in obs_List])) > 1 or
        len(set([obs.rf for obs in obs_List])) > 1 or
        len(set([obs.bw for obs in obs_List])) > 1 or
        len(set([obs.source for obs in obs_List])) > 1 or
        len(set([np.floor(obs.mjd) for obs in obs_List])) > 1):

        raise Exception("All observations must have the same parameters!")
        return

    #The important things to merge are the mjd, the data, and the list of telescopes
    data_merge = np.hstack([obs.data for obs in obs_List])

    #TODO merge scan table??
    scan_merge = []
    for obs in obs_List:
        if not (scan_merge is None):
            scan_merge.append(obs.scans)
    scan_merge = np.hstack(scan_merge)

    mergeobs = Obsdata(obs_List[0].ra, obs_List[0].dec, obs_List[0].rf, obs_List[0].bw, data_merge,
                       np.unique(np.concatenate([obs.tarr for obs in obs_List])),
                       polrep=obs_List[0].polrep, scantable=scan_merge,
                       source=obs_List[0].source, mjd=obs_List[0].mjd, ampcal=obs_List[0].ampcal,
                       phasecal=obs_List[0].phasecal, opacitycal=obs_List[0].opacitycal,
                       dcal=obs_List[0].dcal, frcal=obs_List[0].frcal,
                       timetype=obs_List[0].timetype)

    return mergeobs

def load_txt(fname, polrep='stokes'):

    """Read an observation from a text file.
       Args:
           fname (str): path to input text file
           polrep (str): load data as either 'stokes' or 'circ'
       Returns:
           obs (Obsdata): Obsdata object loaded from file
    """

    return ehtim.io.load.load_obs_txt(fname, polrep=polrep)

def load_uvfits(fname, flipbl=False, force_singlepol=None, channel=all, IF=all, polrep='stokes'):

    """Load observation data from a uvfits file.
       Args:
           fname (str): path to input text file
           flipbl (bool): flip baseline phases if True.
           polrep (str): load data as either 'stokes' or 'circ'
           force_singlepol (str): 'R' or 'L' to load only 1 polarization
           channel (list): list of channels to average in the import. channel=all averages all channels
           IF (list): list of IFs to  average in  the import. IF=all averages all IFS
       Returns:
           obs (Obsdata): Obsdata object loaded from file
    """

    return ehtim.io.load.load_obs_uvfits(fname, flipbl=flipbl, force_singlepol=force_singlepol, channel=channel, IF=IF, polrep=polrep)

def load_oifits(fname, flux=1.0):

    """Load data from an oifits file. Does NOT currently support polarization.

       Args:
           fname (str): path to input text file
           flux (float): normalization total flux
       Returns:
           obs (Obsdata): Obsdata object loaded from file
    """

    return ehtim.io.load.load_obs_oifits(fname, flux=flux)

def load_maps(arrfile, obsspec, ifile, qfile=0, ufile=0, vfile=0, src=SOURCE_DEFAULT, mjd=MJD_DEFAULT, ampcal=False, phasecal=False):

    """Read an observation from a maps text file and return an Obsdata object.

       Args:
           arrfile (str): path to input array file
           obsspec (str): path to input obs spec file
           ifile (str): path to input Stokes I data file
           qfile (str): path to input Stokes Q data file
           ufile (str): path to input Stokes U data file
           vfile (str): path to input Stokes V data file
           src (str): source name
           mjd (int): integer observation  MJD
           ampcal (bool): True if amplitude calibrated
           phasecal (bool): True if phase calibrated
       Returns:
           obs (Obsdata): Obsdata object loaded from file
    """

    return ehtim.io.load.load_obs_maps(arrfile, obsspec, ifile, qfile=qfile, ufile=ufile, vfile=vfile,
                                       src=src, mjd=mjd, ampcal=ampcal, phasecal=phasecal)<|MERGE_RESOLUTION|>--- conflicted
+++ resolved
@@ -3099,13 +3099,10 @@
 
         plotdata = self.unpack_bl(site1, site2, field, ang_unit=ang_unit, debias=debias, timetype=timetype)
 
-<<<<<<< HEAD
-=======
         # Flag out nans (to avoid problems determining plotting limits)
         nan_mask = np.isnan(plotdata[field][:,0])
         plotdata = plotdata[~nan_mask]
 
->>>>>>> d45ecf87
         if not rangex:
             rangex = [self.tstart,self.tstop]
             if np.any(np.isnan(np.array(rangex))):
