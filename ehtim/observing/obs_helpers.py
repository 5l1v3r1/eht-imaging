--- conflicted
+++ resolved
@@ -22,36 +22,36 @@
         if vtype=='qvis': sigmatype='qsigma'
         if vtype=='uvis': sigmatype='usigma'
         if vtype=='vvis': sigmatype='vsigma'
-        
+
         p1 = l1[vtype]
         p2 = l2[vtype]
         p3 = l3[vtype]
-        
-        var1 = l1[sigmatype]**2 
-        var2 = l2[sigmatype]**2                                                        
-        var3 = l3[sigmatype]**2                                                        
-                                                                                                                                          
+
+        var1 = l1[sigmatype]**2
+        var2 = l2[sigmatype]**2
+        var3 = l3[sigmatype]**2
+
     elif vtype == "pvis":
         p1 = l1['qvis'] + 1j*l2['uvis']
         p2 = l2['qvis'] + 1j*l2['uvis']
         p3 = l3['qvis'] + 1j*l3['uvis']
         bi = p1 * p2 * p3
-        
+
         var1 = l1['qsigma']**2 + l1['usigma']**2
         var2 = l2['qsigma']**2 + l2['usigma']**2
-        var3 = l3['qsigma']**2 + l3['usigma']**2                                                                                                     
-    
+        var3 = l3['qsigma']**2 + l3['usigma']**2
+
     bi = p1*p2*p3
-    bisig = np.abs(bi) * np.sqrt(var1/np.abs(p1)**2 +  
-                                 var2/np.abs(p2)**2 + 
+    bisig = np.abs(bi) * np.sqrt(var1/np.abs(p1)**2 +
+                                 var2/np.abs(p2)**2 +
                                  var3/np.abs(p3)**2)
     # Katie's 2nd + 3rd order corrections - see CHIRP supplement
-    bisig = np.sqrt(bisig**2 + var1*var2*np.abs(p3)**2 +  
-                               var1*var3*np.abs(p2)**2 +  
-                               var2*var3*np.abs(p1)**2 +  
-                               var1*var2*var3) 
-    return (bi, bisig)  
-                                                            
+    bisig = np.sqrt(bisig**2 + var1*var2*np.abs(p3)**2 +
+                               var1*var3*np.abs(p2)**2 +
+                               var2*var3*np.abs(p1)**2 +
+                               var1*var2*var3)
+    return (bi, bisig)
+
 def make_closure_amplitude(red1, red2, blue1, blue2, vtype, ctype='camp', debias=True):
     """make a list of closure amplitudes and errors
        red1 and red2 are full datatables of numerator entries
@@ -62,23 +62,23 @@
     """
     if not (ctype in ['camp', 'logcamp']):
         raise Exception("closure amplitude type must be 'camp' or 'logcamp'!")
- 
+
     if vtype in ["vis", "qvis", "uvis", "vvis"]:
         if vtype=='vis':  sigmatype='sigma'
         if vtype=='qvis': sigmatype='qsigma'
         if vtype=='uvis': sigmatype='usigma'
         if vtype=='vvis': sigmatype='vsigma'
-        
+
         sig1 = blue1[sigmatype]
         sig2 = blue2[sigmatype]
         sig3 = red1[sigmatype]
         sig4 = red2[sigmatype]
-        
+
         p1 = amp_debias(blue1[vtype], sig1)
         p2 = amp_debias(blue2[vtype], sig2)
         p3 = amp_debias(red1[vtype], sig3)
         p4 = amp_debias(red2[vtype], sig4)
-                                                         
+
     elif vtype == "pvis":
         sig1 = np.sqrt(blue1['qsigma']**2 + blue1['usigma']**2)
         sig2 = np.sqrt(blue2['qsigma']**2 + blue2['usigma']**2)
@@ -89,13 +89,13 @@
         p2 = amp_debias(blue2['qvis'] + 1j*blue2['uvis'], sig2)
         p3 = amp_debias(red1['qvis'] + 1j*red1['uvis'], sig3)
         p4 = amp_debias(red2['qvis'] + 1j*red2['uvis'], sig4)
-    
+
     snr1 = p1/sig1
     snr2 = p2/sig2
     snr3 = p3/sig3
     snr4 = p4/sig4
 
-    if ctype=='camp':                           
+    if ctype=='camp':
         camp = np.abs((p1*p2)/(p3*p4))
         camperr = camp * np.sqrt(1./(snr1**2) + 1./(snr2**2) + 1./(snr3**2) + 1./(snr4**2))
 
@@ -116,7 +116,7 @@
 def amp_debias(amp, sigma):
     """Return debiased visibility amplitudes
     """
-    
+
     # !AC TODO: what to do if deb2 < 0? Currently we DONT debias these
     # Because we need nonzero amplitudes to form  meaningful closure amplitudes
 
@@ -144,7 +144,7 @@
     """
 
     log_camp_debias = log_camp + 0.5*(1./(snr1**2) + 1./(snr2**2) - 1./(snr3**2) - 1./(snr4**2))
-    
+
     return log_camp_debias
 
 def gauss_uv(u, v, flux, beamparams, x=0., y=0.):
@@ -349,10 +349,7 @@
         lowsnr = deb2 < 0.0
         deb2[lowsnr] = np.abs(vis[lowsnr])**2
         return np.sqrt(deb2)
-<<<<<<< HEAD
-=======
-        
->>>>>>> 1fb03cc1
+
 
 def sigtype(datatype):
     """Return the type of noise corresponding to the data type
