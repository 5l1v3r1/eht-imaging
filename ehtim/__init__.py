"""
.. module:: ehtim
    :platform: Unix
    :synopsis: EHT Imaging Utilities

.. moduleauthor:: Andrew Chael (achael@cfa.harvard.edu)

"""
<<<<<<< HEAD
from . import obsdata
from . import array
from . import movie
from . import image
from . import vex
=======
import ehtim.obsdata
import ehtim.array
import ehtim.movie
import ehtim.image
import ehtim.vex
import ehtim.imager

from ehtim.imaging.imager_utils import imager_func
from ehtim.calibrating import self_cal
from ehtim.plotting import comp_plots

from ehtim.const_def import *




>>>>>>> c596b861

from .imaging     import imager
from .calibrating import self_cal
from .plotting    import comp_plots

from .const_def import *<|MERGE_RESOLUTION|>--- conflicted
+++ resolved
@@ -6,33 +6,14 @@
 .. moduleauthor:: Andrew Chael (achael@cfa.harvard.edu)
 
 """
-<<<<<<< HEAD
 from . import obsdata
 from . import array
 from . import movie
 from . import image
 from . import vex
-=======
-import ehtim.obsdata
-import ehtim.array
-import ehtim.movie
-import ehtim.image
-import ehtim.vex
-import ehtim.imager
+from . import imager
 
-from ehtim.imaging.imager_utils import imager_func
-from ehtim.calibrating import self_cal
-from ehtim.plotting import comp_plots
-
-from ehtim.const_def import *
-
-
-
-
->>>>>>> c596b861
-
-from .imaging     import imager
+from .imaging.imager_utils import imager_func
 from .calibrating import self_cal
 from .plotting    import comp_plots
-
 from .const_def import *