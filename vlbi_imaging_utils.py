--- conflicted
+++ resolved
@@ -3625,12 +3625,8 @@
     """   
 
     #print "------------------------------------------------------------------------------------------------------------------------"
-<<<<<<< HEAD
-    opacitycalout = True
-=======
     opacitycalout=True #With old noise function, output is always calibrated to estimated opacity
                        #Could change this 
->>>>>>> aa262140
     if not opacitycal: 
         print "   Applying opacity attenuation AND estimated opacity corrections: opacitycal-->True"
     if not ampcal: 
